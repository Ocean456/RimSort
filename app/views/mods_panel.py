--- conflicted
+++ resolved
@@ -824,7 +824,6 @@
             re_steam_action = None
             # Unsubscribe + delete mod
             unsubscribe_mod_steam_action = None
-<<<<<<< HEAD
             # Delete mod
             delete_mod_action = None
             # Delete mod (keep .dds)
@@ -835,8 +834,6 @@
             change_mod_color_action = None
             # Reset mod color
             reset_mod_color_action = None
-=======
->>>>>>> 5fc16b40
 
             # Get all selected CustomListWidgetItems
             selected_items = self.selectedItems()
@@ -1437,7 +1434,6 @@
                             [steamdb_remove_blacklist, False]
                         )
                     return True
-<<<<<<< HEAD
                 elif action == delete_mod_action:  # ACTION: Delete mods action
                     answer = show_dialogue_conditional(
                         title="Are you sure?",
@@ -1573,8 +1569,6 @@
                 # If user is changing mod color, display color picker once no matter how many mods are selected
                 if action == change_mod_color_action:
                     new_color = QColorDialog().getColor()
-=======
->>>>>>> 5fc16b40
                 # Execute action for each selected mod
                 for source_item in selected_items:
                     if type(source_item) is CustomListWidgetItem:
