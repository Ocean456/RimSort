import csv
import os
import re
import shutil
import webbrowser
from datetime import datetime
from pathlib import Path
from typing import Any, Union

from loguru import logger
from PySide6.QtCore import QPoint, Qt, QTimer
from PySide6.QtWidgets import (
    QDialog,
    QFileDialog,
    QHBoxLayout,
    QLineEdit,
    QMenu,
    QProgressDialog,
    QPushButton,
    QStatusBar,
    QTableWidget,
    QTableWidgetItem,
    QVBoxLayout,
)

from app.controllers.settings_controller import SettingsController
from app.utils.event_bus import EventBus
from app.utils.metadata import MetadataManager
from app.utils.steam.steamcmd.wrapper import SteamcmdInterface
from app.utils.steam.steamfiles.wrapper import acf_to_dict
from app.views.dialogue import (
    show_dialogue_conditional,
    show_fatal_error,
    show_information,
    show_warning,
)


class LogReader(QDialog):
    from enum import IntEnum

    class TableColumn(IntEnum):
        """Enumeration of table columns with descriptions."""

        PFID = 0
        LAST_UPDATED = 1
        RELATIVE_TIME = 2
        TYPE = 3
        MOD_NAME = 4
        MOD_PATH = 5

        @property
        def description(self) -> str:
            """Get human-readable description of the column."""
            return {
                self.PFID: "Steam Workshop Published File ID",
                self.LAST_UPDATED: "Last update timestamp (UTC)",
                self.RELATIVE_TIME: "Time since last update",
                self.TYPE: "Item type (workshop/local)",
                self.MOD_NAME: "Mod name from Steam metadata",
                self.MOD_PATH: "Filesystem path to mod",
            }[self]

    # Maintain backward compatibility with old constant names
    COL_PFID = TableColumn.PFID
    COL_LAST_UPDATED = TableColumn.LAST_UPDATED
    COL_RELATIVE_TIME = TableColumn.RELATIVE_TIME
    COL_TYPE = TableColumn.TYPE
    COL_MOD_NAME = TableColumn.MOD_NAME
    COL_MOD_PATH = TableColumn.MOD_PATH

    def __init__(self, settings_controller: SettingsController) -> None:
        super().__init__()
        self.setWindowTitle("Log Reader")
        self.settings_controller = settings_controller
        self._metadata_cache: dict[str, dict[str, Any]] = {}

        # Setup auto-refresh timer
        self.refresh_timer = QTimer()
        self.refresh_timer.setInterval(15000)  # 15 seconds
        self.refresh_timer.timeout.connect(self.load_acf_data)

        # Main layout
        main_layout = QVBoxLayout()

        # Status bar
        self.status_bar = QStatusBar()
        self.status_bar.showMessage("Ready")

        # Top controls layout
        controls_layout = QHBoxLayout()

        # 搜索框
        self.search_box = QLineEdit()
        self.search_box.setPlaceholderText("搜索...")
        self.search_box.textChanged.connect(self.filter_table)
        controls_layout.addWidget(self.search_box)

        # 刷新按钮
        self.refresh_btn = QPushButton("刷新")
        self.refresh_btn.clicked.connect(self.load_acf_data)
        controls_layout.addWidget(self.refresh_btn)

        # 导入 ACF 数据按钮
        self.import_acf_btn = QPushButton("导入 ACF 数据")
        self.import_acf_btn.clicked.connect(self.import_acf_data)
        controls_layout.addWidget(self.import_acf_btn)

        # 导出 ACF 数据按钮
        self.export_acf_btn = QPushButton("导出 ACF 数据")
        self.export_acf_btn.clicked.connect(self.export_acf_data)
        controls_layout.addWidget(self.export_acf_btn)

        # 导出按钮
        self.export_btn = QPushButton("导出为 CSV")
        self.export_btn.clicked.connect(self.export_to_csv)
        controls_layout.addWidget(self.export_btn)

        main_layout.addLayout(controls_layout)

        # Table widget
        self.table_widget = QTableWidget()
        self.table_widget.setSortingEnabled(True)
        main_layout.addWidget(self.table_widget)

        main_layout.addWidget(self.status_bar)
        self.setLayout(main_layout)

        # Context menu setup
        self.table_widget.setContextMenuPolicy(Qt.ContextMenuPolicy.CustomContextMenu)
        self.table_widget.customContextMenuRequested.connect(self.show_context_menu)
        self.load_acf_data()

    def load_acf_data(self) -> None:
        """
        Load workshop item data from SteamCMD and Steam ACF files, then populate the table.

        Raises:
            RuntimeError: If neither ACF file can be loaded or data format is invalid.
            FileNotFoundError: If the ACF files do not exist.
            Exception: For other errors during loading or parsing.
        """
        self.status_bar.showMessage("Loading ACF data...")

        try:
            combined_acf_data: dict[str, Any] = {}

            # Load SteamCMD ACF data
            steamcmd = SteamcmdInterface.instance()
<<<<<<< HEAD
            steamcmd_acf_path = None
            steamcmd_acf_data = {}
            if steamcmd and hasattr(steamcmd, "steamcmd_appworkshop_acf_path"):
                steamcmd_acf_path = Path(steamcmd.steamcmd_appworkshop_acf_path)
                if steamcmd_acf_path.exists():
                    try:
                        steamcmd_acf_data = acf_to_dict(str(steamcmd_acf_path))
                    except Exception as e:
                        logger.error(
                            f"Failed to parse ACF file at {steamcmd_acf_path}: {str(e)}"
                        )
                else:
                    logger.warning(f"ACF file not found at: {steamcmd_acf_path}")
                self._log_acf_load_result(
                    "SteamCMD", steamcmd_acf_path, steamcmd_acf_data
=======
            if not steamcmd or not hasattr(steamcmd, "steamcmd_appworkshop_acf_path"):
                raise RuntimeError("SteamCMD interface not properly initialized")

            acf_path = Path(steamcmd.steamcmd_appworkshop_acf_path)
            if not acf_path.exists():
                raise FileNotFoundError(
                    f"ACF 文件未找到: {acf_path}\n"
                    f"请确保 SteamCMD 已正确安装和配置"
>>>>>>> 43a659c7
                )
            else:
                logger.warning("SteamCMD interface not properly initialized")

            # Load Steam ACF data
            current_instance = self.settings_controller.settings.current_instance
            workshop_acf_path = (
                Path(
                    self.settings_controller.settings.instances[
                        current_instance
                    ].workshop_folder
                ).parent.parent
                / "appworkshop_294100.acf"
            )
            steam_acf_data = {}
            if workshop_acf_path.exists():
                try:
                    steam_acf_data = acf_to_dict(str(workshop_acf_path))
                except Exception as e:
                    logger.error(
                        f"Failed to parse ACF file at {workshop_acf_path}: {str(e)}"
                    )
            else:
                logger.warning(f"ACF file not found at: {workshop_acf_path}")
            self._log_acf_load_result("Steam", workshop_acf_path, steam_acf_data)

            # Merge AppWorkshop data carefully to avoid overwriting
            combined_acf_data = {}
            for source_data in (steamcmd_acf_data, steam_acf_data):
                for key, value in source_data.items():
                    if key == "AppWorkshop" and key in combined_acf_data:
                        # Merge WorkshopItemsInstalled dictionaries
                        existing_items = combined_acf_data[key].get(
                            "WorkshopItemsInstalled", {}
                        )
                        new_items = value.get("WorkshopItemsInstalled", {})
                        merged_items = {**existing_items, **new_items}
                        combined_acf_data[key]["WorkshopItemsInstalled"] = merged_items
                    else:
                        combined_acf_data[key] = value

            if not combined_acf_data:
                raise RuntimeError(
                    "Failed to load any ACF data from SteamCMD or Steam paths"
                )

            workshop_items = combined_acf_data.get("AppWorkshop", {}).get(
                "WorkshopItemsInstalled", {}
            )
            if not isinstance(workshop_items, dict):
                raise RuntimeError("Invalid workshop items data format")

            entries: list[dict[str, Union[str, int, None]]] = []
            self.timeupdated_data: dict[str, Union[int, None]] = {}

            for pfid, item in workshop_items.items():
                if not isinstance(item, dict):
                    continue

                entries.append(
                    {
                        "published_file_id": str(pfid),
                        "type": "创意工坊",
                        "path": str(item.get("manifest", "")),
                        "timeupdated": item.get("timeupdated"),
                    }
                )

                if "timeupdated" in item:
                    self.timeupdated_data[str(pfid)] = item["timeupdated"]

            self.populate_table(entries)
            self.status_bar.showMessage(
                f"已加载 {len(entries)} 个项目 | 最后更新时间: {datetime.now().strftime('%H:%M:%S')}"
            )

            if not self.refresh_timer.isActive():
                self.refresh_timer.start()

        except Exception as e:
            self.refresh_timer.stop()
            logger.error(f"Error loading ACF data: {str(e)}")
            error_msg = f"{str(e)}"
            self.status_bar.showMessage(error_msg)

    def _log_acf_load_result(
        self, source_name: str, path: Path, data: dict[str, Any]
    ) -> None:
        if data:
            logger.info(f"Loaded ACF data from {source_name} at {path}")
        else:
            logger.warning(f"No ACF data loaded from {source_name} at {path}")

    def filter_table(self) -> None:
        """
        Filter table rows based on search text with regex and multi-column support.

        Searches visible columns (PFID, Mod Name, Mod Path) using case-insensitive regex.
        If regex is invalid, falls back to simple substring search.
        If search text is empty, all rows are shown.
        """
        search_text = self.search_box.text()
        if not search_text:
            # Show all rows if search is empty
            for row in range(self.table_widget.rowCount()):
                self.table_widget.setRowHidden(row, False)
            return

        # Compile regex pattern for case-insensitive search
        try:
            pattern = re.compile(search_text, re.IGNORECASE)
            use_regex = True
        except re.error:
            pattern = None
            use_regex = False

        # Only search visible columns that are likely to contain searchable text
        search_columns = {self.COL_PFID, self.COL_MOD_NAME, self.COL_MOD_PATH}

        for row in range(self.table_widget.rowCount()):
            match = False
            for col in search_columns:
                item = self.table_widget.item(row, col)
                if item and isinstance(item, QTableWidgetItem):
                    item_text = item.text() or ""
                    if use_regex and pattern is not None:
                        if pattern.search(item_text):
                            match = True
                            break
                    else:
                        if search_text.lower() in item_text.lower():
                            match = True
                            break
            self.table_widget.setRowHidden(row, not match)

    def export_to_csv(self) -> None:
        """
        Export table data to CSV file with enhanced error handling and metadata.

        Errors are shown in the status bar and logged with full stack traces.
        Includes detailed metadata headers in the CSV file.

        Raises:
            PermissionError: Shows status message and logs error if file permissions issue
            OSError: Shows status message and logs error for filesystem issues
            Exception: Shows status message and logs full stack trace for other errors
        """
        file_path, _ = QFileDialog.getSaveFileName(
            self,
            "Export to CSV",
            f"workshop_items_{datetime.now().strftime('%Y%m%d_%H%M%S')}.csv",
            "CSV Files (*.csv)",
        )
        if not file_path:
            return

        try:
            # Check file can be opened before proceeding
            with open(file_path, "w", newline="", encoding="utf-8"):
                pass  # Just testing file opening, no need for the file object
        except PermissionError as e:
            error_msg = "Export failed: Permission denied - check file permissions"
            self.status_bar.showMessage(error_msg)
            logger.error(f"Export permission error: {str(e)} - file: {file_path}")
            show_warning(
                "Export Error",
                f"{error_msg}",
            )
            return
        except OSError as e:
            error_msg = f"Export failed: File system error - {str(e)}"
            self.status_bar.showMessage(error_msg)
            logger.error(f"Export filesystem error: {str(e)} - file: {file_path}")
            show_warning(
                "Export Error",
                f"{error_msg}",
            )
            return

        try:
            self.status_bar.showMessage("Exporting to CSV...")

            progress = QProgressDialog(
                "Exporting rows...", "Cancel", 0, self.table_widget.rowCount(), self
            )
            progress.setWindowModality(Qt.WindowModality.WindowModal)
            progress.show()

            with open(file_path, "w", newline="", encoding="utf-8") as csvfile:
                writer = csv.writer(csvfile)

                # Enhanced metadata header
                writer.writerow(["RimSort Workshop Items Export"])
                writer.writerow(
                    [f"Export Date: {datetime.now().strftime('%Y-%m-%d %H:%M:%S')}"]
                )
                writer.writerow([f"Total Items: {self.table_widget.rowCount()}"])
                writer.writerow(
                    [
                        f"Source ACF: {SteamcmdInterface.instance().steamcmd_appworkshop_acf_path}"
                    ]
                )
                writer.writerow([])

                # Write column headers with descriptions
                headers = []
                descriptions = []
                for col in range(self.table_widget.columnCount()):
                    header_item = self.table_widget.horizontalHeaderItem(col)
                    headers.append(header_item.text() if header_item else "")
                    descriptions.append(self._get_column_description(col))
                writer.writerow(headers)
                writer.writerow(descriptions)
                writer.writerow([])

                # Write data rows with progress feedback
                for row in range(self.table_widget.rowCount()):
                    if progress.wasCanceled():
                        self.status_bar.showMessage("Export canceled by user.")
                        return

                    row_data = []
                    for col in range(self.table_widget.columnCount()):
                        item = self.table_widget.item(row, col)
                        row_data.append(item.text() if item else "")
                    writer.writerow(row_data)

                    if row % 50 == 0:  # Update progress every 50 rows
                        progress.setValue(row)
                        self.status_bar.showMessage(
                            f"Exporting row {row + 1} of {self.table_widget.rowCount()}..."
                        )

            progress.setValue(self.table_widget.rowCount())
            self.status_bar.showMessage(
                f"Successfully exported {self.table_widget.rowCount()} items to {file_path}"
            )
        except Exception as e:
            error_msg = f"Export failed: {str(e)}"
            self.status_bar.showMessage(error_msg)
            logger.error(f"Export error: {str(e)}", exc_info=True)
            show_warning(
                "Export Error",
                f"{error_msg}",
            )

    def _get_column_description(self, col: int) -> str:
        """Get description for a table column."""
        try:
            column = self.TableColumn(col)
            return column.description
        except ValueError:
            return ""

    def get_mod_name_from_pfid(self, pfid: Union[str, int, None]) -> str:
        """
        Get a mod's name from its PublishedFileID.

        Args:
            pfid: The PublishedFileID to lookup (str, int or None)

        Returns:
            str: The mod name or "Unknown Mod" if not found

        Examples:
            >>> get_mod_name_from_pfid("12345")
            "Example Mod"
            >>> get_mod_name_from_pfid(None)
            "Unknown Mod"
        """
        if not pfid:
            return "未知模组"

        pfid_str = str(pfid)
        if not pfid_str.isdigit():
            return f"未知模组 (无效 ID: {pfid_str})"

        metadata = self._get_mod_metadata(pfid_str)
        if not isinstance(metadata, dict):
            return f"未知模组 ({pfid_str})"

        name = metadata.get("name") or metadata.get("steamName")
        return str(name) if name else f"未知模组 ({pfid_str})"

    def get_mod_path_from_pfid(self, pfid: Union[str, int, None]) -> str:
        """
        Get a mod's filesystem path from its PublishedFileID.
        Returns "Unknown path" if the mod cannot be found.
        """
        if not pfid:
            return "未知路径"

        pfid = str(pfid)
        metadata = self._get_mod_metadata(pfid)

        # 尝试从元数据中获取路径
        path = metadata.get("path")
        if path:
            return path

        return f"未知路径 ({pfid})"

    def _get_mod_metadata(self, pfid: str) -> dict[str, Any]:
        """
        Helper method to get metadata for a mod by PublishedFileID.
        Checks both internal and external metadata sources.

        Args:
            pfid: The PublishedFileID to lookup
        Returns:
            Dictionary containing metadata or empty dict if not found
        Raises:
            AttributeError: If metadata_manager cannot be initialized
        """
        try:
            if not hasattr(self, "metadata_manager"):
                self.metadata_manager = MetadataManager.instance()

            # First check internal local metadata
            if hasattr(self.metadata_manager, "internal_local_metadata"):
                for (
                    uuid,
                    metadata,
                ) in self.metadata_manager.internal_local_metadata.items():
                    if (
                        metadata
                        and isinstance(metadata, dict)
                        and metadata.get("publishedfileid") == pfid
                    ):
                        return metadata

            # Then check external steam metadata if available
            if hasattr(self.metadata_manager, "external_steam_metadata"):
                steam_metadata = getattr(
                    self.metadata_manager, "external_steam_metadata", {}
                )
                if isinstance(steam_metadata, dict):
                    return steam_metadata.get(pfid, {})

            return {}
        except Exception as e:
            self.status_bar.showMessage(f"Metadata lookup failed: {str(e)}")
            return {}

    def get_relative_time(self, timestamp: Union[str, int, None]) -> str:
        """
        Convert a timestamp to a relative time string (e.g. "2 days ago").
        Returns "Invalid timestamp" if the input cannot be parsed.
        """
        if timestamp is None:
            return "Unknown"
        try:
            dt = datetime.fromtimestamp(int(timestamp))
            now = datetime.now()
            delta = now - dt

            if delta.days > 365:
                return f"{delta.days // 365} 年前"
            elif delta.days > 30:
                return f"{delta.days // 30} 个月前"
            elif delta.days > 0:
                return f"{delta.days} 天前"
            elif delta.seconds > 3600:
                return f"{delta.seconds // 3600} 小时前"
            elif delta.seconds > 60:
                return f"{delta.seconds // 60} 分钟前"
            else:
                return "刚刚"
        except (ValueError, TypeError):
            return "无效的时间戳"

    def show_context_menu(self, position: QPoint) -> None:
        menu = QMenu()

        # Get selected row
        selected_row = self.table_widget.rowAt(position.y())
        if selected_row >= 0:
            pfid_item = self.table_widget.item(selected_row, 0)
            pfid = pfid_item.text() if pfid_item else None

            if pfid:
                # Add view in Steam action
                view_in_steam = menu.addAction("View in Steam Workshop")
                view_in_steam.triggered.connect(
                    lambda: webbrowser.open(
                        f"https://steamcommunity.com/sharedfiles/filedetails/?id={pfid}"
                    )
                )

                # Add open folder action
                path_item = self.table_widget.item(selected_row, 5)
                mod_path = path_item.text() if path_item else None
                if mod_path and Path(mod_path).exists():
                    open_folder = menu.addAction("Open Mod Folder")
                    open_folder.triggered.connect(
                        lambda: webbrowser.open(f"file://{mod_path}")
                    )

        menu.exec_(self.table_widget.viewport().mapToGlobal(position))

    def populate_table(self, entries: list[dict[str, Any]]) -> None:
        """
        Populate the table widget with ACF data entries.

        Args:
            entries: List of dictionaries containing ACF data with keys:
                - published_file_id: The mod's PublishedFileID
                - type: The mod type (e.g. "workshop")
                - path: The mod's filesystem path
                - timeupdated: Last update timestamp
        """
        self.table_widget.setUpdatesEnabled(False)
        try:
            self.table_widget.clear()
            self.table_widget.setRowCount(len(entries))
            self.table_widget.setColumnCount(6)
            self.table_widget.setHorizontalHeaderLabels(
                [
                    "发布文件 ID",
                    "最后更新",
                    "相对时间",
                    "类型",
                    "模组名称",
                    "模组路径",
                ]
            )

            metadata = (
                getattr(self.metadata_manager, "external_steam_metadata", {})
                if hasattr(self, "metadata_manager")
                else {}
            )

            self.table_widget.setSortingEnabled(False)
            self._metadata_cache.clear()

            for row_index, entry in enumerate(entries):
                pfid = str(entry.get("published_file_id", ""))

                # Get cached metadata or fetch new
                mod_metadata = self._metadata_cache.get(pfid)
                if mod_metadata is None:
                    mod_metadata = metadata.get(pfid, {})
                    self._metadata_cache[pfid] = mod_metadata

                # Create all items for the row first
                items = [
                    QTableWidgetItem(pfid),  # COL_PFID
                    None,  # COL_LAST_UPDATED placeholder
                    None,  # COL_RELATIVE_TIME placeholder
                    QTableWidgetItem(str(entry.get("type", "unknown"))),  # COL_TYPE
                    QTableWidgetItem(
                        mod_metadata.get("steamName", self.get_mod_name_from_pfid(pfid))
                    ),  # COL_MOD_NAME
                    QTableWidgetItem(self.get_mod_path_from_pfid(pfid)),  # COL_MOD_PATH
                ]

                # Handle timestamp columns
                timeupdated = self.timeupdated_data.get(pfid)
                if timeupdated:
                    try:
                        dt = datetime.fromtimestamp(int(timeupdated))
                        time_item = QTableWidgetItem(dt.strftime("%Y-%m-%d %H:%M:%S"))
                        time_item.setData(Qt.ItemDataRole.UserRole, int(timeupdated))
                        items[self.COL_LAST_UPDATED] = time_item
                        items[self.COL_RELATIVE_TIME] = QTableWidgetItem(
                            self.get_relative_time(timeupdated)
                        )
                    except (ValueError, TypeError):
                        items[self.COL_LAST_UPDATED] = QTableWidgetItem(
                            "Invalid timestamp"
                        )
                        items[self.COL_RELATIVE_TIME] = QTableWidgetItem(
                            "Invalid timestamp"
                        )
                else:
                    items[self.COL_LAST_UPDATED] = QTableWidgetItem("Unknown")
                    items[self.COL_RELATIVE_TIME] = QTableWidgetItem("Unknown")

                # Set all items at once
                for col, item in enumerate(items):
                    if item is not None:
                        self.table_widget.setItem(row_index, col, item)

            self.table_widget.setSortingEnabled(True)
            self.table_widget.resizeColumnsToContents()
        finally:
            self.table_widget.setUpdatesEnabled(True)

    def import_acf_data(self) -> None:
        answer = show_dialogue_conditional(
            title="Conform acf import",
            text="This will replace your current steamcmd .acf file",
            information="Are you sure you want to import .acf? THis only works for steamcmd",
            button_text_override=[
                "Import .acf",
            ],
        )
        # Import .acf if user wants to import
        if "Import" in answer:
            EventBus().do_import_acf.emit()
            self.load_acf_data()

    def export_acf_data(self) -> None:
        """
        Export the raw ACF file to a user-defined location by copying the file.

        Shows status messages and error handling for file not found or permission errors.
        """

        steamcmd = SteamcmdInterface.instance()
        if not steamcmd or not hasattr(steamcmd, "steamcmd_appworkshop_acf_path"):
            logger.warning("Export failed: SteamCMD interface not properly initialized")
            show_warning(
                title="导出错误",
                text="SteamCMD 接口未正确初始化",
            )
            return

        acf_path = steamcmd.steamcmd_appworkshop_acf_path
        if not os.path.isfile(acf_path):
            self.status_bar.showMessage(f"ACF file not found: {acf_path}")
            logger.error(f"Export failed: ACF file not found: {acf_path}")
            show_warning(
                title="导出错误", text=f"未找到 ACF 文件: {acf_path}"
            )
            return

        file_path, _ = QFileDialog.getSaveFileName(
            self,
            "Export ACF File",
            "appworkshop_294100.acf",
            "ACF Files (*.acf);;All Files (*)",
        )
        if not file_path:
            show_warning(
                title="导出错误",
                text=f"提供的导出文件路径无效: {file_path}",
            )
            return

        try:
            shutil.copy(acf_path, file_path)
            self.status_bar.showMessage(f"Successfully exported ACF to {file_path}")
            logger.debug(f"Successfully exported ACF to {file_path}")
            show_information(
                title="导出成功",
                text=f"成功导出 ACF 文件到 {file_path}",
            )
        except PermissionError:
            error_msg = "Export failed: Permission denied - check file permissions"
            logger.error(f"Export failed due to Permission: {error_msg}")
            show_warning(title="Export Error", text=error_msg)
        except Exception as e:
            error_msg = f"Export failed: {str(e)}"
            logger.error(f"Export failed {error_msg}")
            show_fatal_error(
                title="导出失败",
                text="导出失败，发生未知异常",
                details=error_msg,
            )<|MERGE_RESOLUTION|>--- conflicted
+++ resolved
@@ -90,28 +90,28 @@
         # Top controls layout
         controls_layout = QHBoxLayout()
 
-        # 搜索框
+        # Search box
         self.search_box = QLineEdit()
         self.search_box.setPlaceholderText("搜索...")
         self.search_box.textChanged.connect(self.filter_table)
         controls_layout.addWidget(self.search_box)
 
-        # 刷新按钮
+        # Refresh button
         self.refresh_btn = QPushButton("刷新")
         self.refresh_btn.clicked.connect(self.load_acf_data)
         controls_layout.addWidget(self.refresh_btn)
 
-        # 导入 ACF 数据按钮
+        # Import ACF Data button
         self.import_acf_btn = QPushButton("导入 ACF 数据")
         self.import_acf_btn.clicked.connect(self.import_acf_data)
         controls_layout.addWidget(self.import_acf_btn)
 
-        # 导出 ACF 数据按钮
+        # Export ACF Data button
         self.export_acf_btn = QPushButton("导出 ACF 数据")
         self.export_acf_btn.clicked.connect(self.export_acf_data)
         controls_layout.addWidget(self.export_acf_btn)
 
-        # 导出按钮
+        # Export button
         self.export_btn = QPushButton("导出为 CSV")
         self.export_btn.clicked.connect(self.export_to_csv)
         controls_layout.addWidget(self.export_btn)
@@ -147,7 +147,6 @@
 
             # Load SteamCMD ACF data
             steamcmd = SteamcmdInterface.instance()
-<<<<<<< HEAD
             steamcmd_acf_path = None
             steamcmd_acf_data = {}
             if steamcmd and hasattr(steamcmd, "steamcmd_appworkshop_acf_path"):
@@ -163,16 +162,6 @@
                     logger.warning(f"ACF file not found at: {steamcmd_acf_path}")
                 self._log_acf_load_result(
                     "SteamCMD", steamcmd_acf_path, steamcmd_acf_data
-=======
-            if not steamcmd or not hasattr(steamcmd, "steamcmd_appworkshop_acf_path"):
-                raise RuntimeError("SteamCMD interface not properly initialized")
-
-            acf_path = Path(steamcmd.steamcmd_appworkshop_acf_path)
-            if not acf_path.exists():
-                raise FileNotFoundError(
-                    f"ACF 文件未找到: {acf_path}\n"
-                    f"请确保 SteamCMD 已正确安装和配置"
->>>>>>> 43a659c7
                 )
             else:
                 logger.warning("SteamCMD interface not properly initialized")
@@ -468,7 +457,7 @@
         pfid = str(pfid)
         metadata = self._get_mod_metadata(pfid)
 
-        # 尝试从元数据中获取路径
+        # Try to get path from metadata
         path = metadata.get("path")
         if path:
             return path
