import csv
import os
import re
import shutil
import webbrowser
from datetime import datetime
from pathlib import Path
from typing import Any, Union

from loguru import logger
from PySide6.QtCore import QPoint, Qt, QTimer
from PySide6.QtWidgets import (
    QDialog,
    QFileDialog,
    QHBoxLayout,
    QLineEdit,
    QMenu,
    QProgressDialog,
    QPushButton,
    QStatusBar,
    QTableWidget,
    QTableWidgetItem,
    QVBoxLayout,
)

from app.controllers.settings_controller import SettingsController
from app.utils.event_bus import EventBus
from app.utils.mod_utils import (
    get_mod_name_from_pfid,
    get_mod_path_from_pfid,
)
from app.utils.steam.steamcmd.wrapper import SteamcmdInterface
from app.utils.steam.steamfiles.wrapper import acf_to_dict
from app.views.dialogue import (
    show_dialogue_conditional,
    show_fatal_error,
    show_information,
    show_warning,
)


class LogReader(QDialog):
    from enum import IntEnum

    class TableColumn(IntEnum):
        """Enumeration of table columns with descriptions."""

        PFID = 0
        LAST_UPDATED = 1
        RELATIVE_TIME = 2
        TYPE = 3
        MOD_NAME = 4
        MOD_PATH = 5

        @property
        def description(self) -> str:
            """Get human-readable description of the column."""
            return {
                self.PFID: "Steam Workshop Published File ID",
                self.LAST_UPDATED: "Last update timestamp (UTC)",
                self.RELATIVE_TIME: "Time since last update",
                self.TYPE: "Item type (workshop/local)",
                self.MOD_NAME: "Mod name from Steam metadata",
                self.MOD_PATH: "Filesystem path to mod",
            }[self]

    # Maintain backward compatibility with old constant names
    COL_PFID = TableColumn.PFID
    COL_LAST_UPDATED = TableColumn.LAST_UPDATED
    COL_RELATIVE_TIME = TableColumn.RELATIVE_TIME
    COL_TYPE = TableColumn.TYPE
    COL_MOD_NAME = TableColumn.MOD_NAME
    COL_MOD_PATH = TableColumn.MOD_PATH

    def __init__(self, settings_controller: SettingsController) -> None:
        super().__init__()
        self.setWindowTitle("Log Reader")
        self.settings_controller = settings_controller
        self._metadata_cache: dict[str, dict[str, Any]] = {}

        self.entries: list[dict[str, Union[str, int, None]]] = []

        # Track sources for which empty ACF data warning has been logged
        self._logged_empty_acf_sources: set[str] = set()

        # Setup auto-refresh timer
        self.refresh_timer = QTimer()
        self.refresh_timer.setInterval(15000)  # 15 seconds
        self.refresh_timer.timeout.connect(self.load_acf_data)

        # Main layout
        main_layout = QVBoxLayout()

        # Status bar
        self.status_bar = QStatusBar()
        self.status_bar.showMessage("Ready")

        # Top controls layout
        controls_layout = QHBoxLayout()

        # Search box
        self.search_box = QLineEdit()
<<<<<<< HEAD
        self.search_box.setPlaceholderText("搜索...")
        self.search_box.textChanged.connect(self.filter_table)
        controls_layout.addWidget(self.search_box)

        # Refresh button
        self.refresh_btn = QPushButton("刷新")
        self.refresh_btn.clicked.connect(self.load_acf_data)
        controls_layout.addWidget(self.refresh_btn)

        # Import ACF Data button
        self.import_acf_btn = QPushButton("导入 ACF 数据")
        self.import_acf_btn.clicked.connect(self.import_acf_data)
        controls_layout.addWidget(self.import_acf_btn)

        # Export ACF Data button
        self.export_acf_btn = QPushButton("导出 ACF 数据")
        self.export_acf_btn.clicked.connect(self.export_acf_data)
        controls_layout.addWidget(self.export_acf_btn)

        # Export button
        self.export_btn = QPushButton("导出为 CSV")
        self.export_btn.clicked.connect(self.export_to_csv)
=======
        self.search_box.setPlaceholderText("Search...")
        self.search_box.textChanged.connect(self._debounced_filter_table)
        controls_layout.addWidget(self.search_box)

        # Refresh button
        self.refresh_btn = QPushButton("Refresh")
        self.refresh_btn.clicked.connect(self._on_refresh_clicked)
        controls_layout.addWidget(self.refresh_btn)

        # Import ACF Data button
        self.import_acf_btn = QPushButton("Import ACF Data")
        self.import_acf_btn.clicked.connect(self._on_import_acf_clicked)
        controls_layout.addWidget(self.import_acf_btn)

        # Export ACF Data button
        self.export_acf_btn = QPushButton("Export ACF Data")
        self.export_acf_btn.clicked.connect(self._on_export_acf_clicked)
        controls_layout.addWidget(self.export_acf_btn)

        # Export button
        self.export_btn = QPushButton("Export to CSV")
        self.export_btn.clicked.connect(self._on_export_to_csv_clicked)
>>>>>>> 19484387
        controls_layout.addWidget(self.export_btn)

        main_layout.addLayout(controls_layout)

        # Table widget
        self.table_widget = QTableWidget()
        self.table_widget.setSortingEnabled(True)
        main_layout.addWidget(self.table_widget)

        main_layout.addWidget(self.status_bar)
        self.setLayout(main_layout)

        # Remove immediate load; rely on timer to trigger after 15 seconds
        # Initialize last modification times for ACF files
        self._last_steamcmd_acf_mtime: float | None = None
        self._last_steam_acf_mtime: float | None = None

        # Start the refresh timer to trigger load_acf_data after 15 seconds
        self.refresh_timer.start()

    def _debounced_filter_table(self) -> None:
        """Debounce filter_table calls to improve performance on rapid input."""
        if hasattr(self, "_filter_timer") and self._filter_timer.isActive():
            self._filter_timer.stop()
        else:
            self._filter_timer: QTimer = QTimer()
            self._filter_timer.setSingleShot(True)
            self._filter_timer.timeout.connect(self.filter_table)
        self._filter_timer.start(20)

    def _set_buttons_enabled(self, enabled: bool) -> None:
        """Enable or disable buttons during long operations."""
        self.refresh_btn.setEnabled(enabled)
        self.import_acf_btn.setEnabled(enabled)
        self.export_acf_btn.setEnabled(enabled)
        self.export_btn.setEnabled(enabled)

    def _on_refresh_clicked(self) -> None:
        self._set_buttons_enabled(False)
        try:
            self.load_acf_data()
        finally:
            self._set_buttons_enabled(True)

    def _on_import_acf_clicked(self) -> None:
        self._set_buttons_enabled(False)
        try:
            self.import_acf_data()
        finally:
            self._set_buttons_enabled(True)

    def _on_export_acf_clicked(self) -> None:
        self._set_buttons_enabled(False)
        try:
            self.export_acf_data()
        finally:
            self._set_buttons_enabled(True)

    def _on_export_to_csv_clicked(self) -> None:
        self._set_buttons_enabled(False)
        try:
            self.export_to_csv()
        finally:
            self._set_buttons_enabled(True)

    def load_acf_data(self) -> None:
        """
        Load workshop item data from SteamCMD and Steam ACF files, then populate the table.

        Raises:
            RuntimeError: If neither ACF file can be loaded or data format is invalid.
            FileNotFoundError: If the ACF files do not exist.
            Exception: For other errors during loading or parsing.
        """
        self.status_bar.showMessage("Loading ACF data...")
        self._set_buttons_enabled(False)

        try:
            # Check modification times of ACF files to avoid unnecessary reloads
            steamcmd = SteamcmdInterface.instance()
            steamcmd_acf_path = (
                Path(steamcmd.steamcmd_appworkshop_acf_path)
                if steamcmd and hasattr(steamcmd, "steamcmd_appworkshop_acf_path")
                else None
            )
            current_instance = self.settings_controller.settings.current_instance
            workshop_acf_path = (
                Path(
                    self.settings_controller.settings.instances[
                        current_instance
                    ].workshop_folder
                ).parent.parent
                / "appworkshop_294100.acf"
            )

            steamcmd_acf_mtime = (
                steamcmd_acf_path.stat().st_mtime
                if steamcmd_acf_path and steamcmd_acf_path.exists()
                else None
            )
            steam_acf_mtime = (
                workshop_acf_path.stat().st_mtime
                if workshop_acf_path.exists()
                else None
            )

            # If modification times unchanged, skip reload
            if (
                steamcmd_acf_mtime == self._last_steamcmd_acf_mtime
                and steam_acf_mtime == self._last_steam_acf_mtime
            ):
                count = 0
                if hasattr(self, "entries") and isinstance(self.entries, list):
                    count = len(self.entries)
                self.status_bar.showMessage(
                    f"Loaded {count} items | Last updated: {datetime.now().strftime('%H:%M:%S')}"
                )
                return

            # Update stored modification times
            self._last_steamcmd_acf_mtime = steamcmd_acf_mtime
            self._last_steam_acf_mtime = steam_acf_mtime

            combined_acf_data: dict[str, Any] = {}

            # Load SteamCMD ACF data
            steamcmd_acf_data = {}
            if steamcmd_acf_path and steamcmd_acf_path.exists():
                try:
                    steamcmd_acf_data = acf_to_dict(str(steamcmd_acf_path))
                except Exception as e:
                    logger.error(
                        f"Failed to parse ACF file at {steamcmd_acf_path}: {str(e)}"
                    )
            if steamcmd_acf_path is not None:
                self._log_acf_load_result(
                    "SteamCMD", steamcmd_acf_path, steamcmd_acf_data
                )
            else:
                logger.warning(
                    "SteamCMD ACF path is None, skipping log_acf_load_result call"
                )

            # Load Steam ACF data
            steam_acf_data = {}
            if workshop_acf_path.exists():
                try:
                    steam_acf_data = acf_to_dict(str(workshop_acf_path))
                except Exception as e:
                    logger.error(
                        f"Failed to parse ACF file at {workshop_acf_path}: {str(e)}"
                    )
            if workshop_acf_path is not None:
                self._log_acf_load_result("Steam", workshop_acf_path, steam_acf_data)
            else:
                logger.warning(
                    "Steam ACF path is None, skipping log_acf_load_result call"
                )

            # Merge AppWorkshop data carefully to avoid overwriting
            combined_acf_data = {}
            for source_data in (steamcmd_acf_data, steam_acf_data):
                for key, value in source_data.items():
                    if key == "AppWorkshop" and key in combined_acf_data:
                        # Merge WorkshopItemsInstalled dictionaries
                        existing_items = combined_acf_data[key].get(
                            "WorkshopItemsInstalled", {}
                        )
                        new_items = value.get("WorkshopItemsInstalled", {})
                        merged_items = {**existing_items, **new_items}
                        combined_acf_data[key]["WorkshopItemsInstalled"] = merged_items
                    else:
                        combined_acf_data[key] = value

            if not combined_acf_data:
                raise RuntimeError(
                    "Failed to load any ACF data from SteamCMD or Steam paths"
                )

            workshop_items = combined_acf_data.get("AppWorkshop", {}).get(
                "WorkshopItemsInstalled", {}
            )
            if not isinstance(workshop_items, dict):
                raise RuntimeError("Invalid workshop items data format")

            entries: list[dict[str, Union[str, int, None]]] = []
            self.timeupdated_data: dict[str, Union[int, None]] = {}

            for pfid, item in workshop_items.items():
                if not isinstance(item, dict):
                    continue

                pfid_str = str(pfid)
                entries.append(
                    {
<<<<<<< HEAD
                        "published_file_id": str(pfid),
                        "type": "创意工坊",
=======
                        "published_file_id": pfid_str,
                        "type": "workshop",
>>>>>>> 19484387
                        "path": str(item.get("manifest", "")),
                        "timeupdated": item.get("timeupdated"),
                    }
                )

                if "timeupdated" in item:
                    self.timeupdated_data[pfid_str] = item["timeupdated"]

            self.populate_table(entries)
            self.status_bar.showMessage(
                f"已加载 {len(entries)} 个项目 | 最后更新时间: {datetime.now().strftime('%H:%M:%S')}"
            )
            self.entries = entries

            if not self.refresh_timer.isActive():
                self.refresh_timer.start()

        except Exception as e:
            logger.error(f"Error loading ACF data: {str(e)}")
            error_msg = f"{str(e)}"
            self.status_bar.showMessage(error_msg)
        finally:
            self._set_buttons_enabled(True)

    _logged_warnings: set[tuple[str, str]] = set()

    def _log_acf_load_result(
        self, source_name: str, path: Path, data: dict[str, Any]
    ) -> None:
        if data:
            logger.info(f"Loaded ACF data from {source_name} at {path}")
        else:
            key = (source_name, str(path))
            if key not in self._logged_warnings:
                logger.warning(f"No ACF data loaded from {source_name} at {path}")
                self._logged_warnings.add(key)

    def filter_table(self) -> None:
        """
        Filter table rows based on search text with regex and multi-column support.

        Searches visible columns (PFID, Mod Name, Mod Path) using case-insensitive regex.
        If regex is invalid, falls back to simple substring search.
        If search text is empty, all rows are shown.
        """
        search_text = self.search_box.text()
        if not search_text:
            # Show all rows if search is empty
            for row in range(self.table_widget.rowCount()):
                self.table_widget.setRowHidden(row, False)
            return

        # Compile regex pattern for case-insensitive search
        try:
            pattern = re.compile(search_text, re.IGNORECASE)
            use_regex = True
        except re.error:
            pattern = None
            use_regex = False

        # Only search visible columns that are likely to contain searchable text
        search_columns = {self.COL_PFID, self.COL_MOD_NAME, self.COL_MOD_PATH}

        for row in range(self.table_widget.rowCount()):
            match = False
            for col in search_columns:
                item = self.table_widget.item(row, col)
                if item and isinstance(item, QTableWidgetItem):
                    item_text = item.text() or ""
                    if use_regex and pattern is not None:
                        try:
                            if pattern.search(item_text):
                                match = True
                                break
                        except re.error:
                            # If regex fails during search, fallback to substring
                            if search_text.lower() in item_text.lower():
                                match = True
                                break
                    else:
                        if search_text.lower() in item_text.lower():
                            match = True
                            break
            self.table_widget.setRowHidden(row, not match)

    def export_to_csv(self) -> None:
        """
        Export table data to CSV file with enhanced error handling and metadata.

        Errors are shown in the status bar and logged with full stack traces.
        Includes detailed metadata headers in the CSV file.
        """
        self._set_buttons_enabled(False)
        file_path, _ = QFileDialog.getSaveFileName(
            self,
            "Export to CSV",
            f"workshop_items_{datetime.now().strftime('%Y%m%d_%H%M%S')}.csv",
            "CSV Files (*.csv)",
        )
        if not file_path:
            self.status_bar.showMessage("Export canceled by user.")
            self._set_buttons_enabled(True)
            return

        try:
            # Check file can be opened before proceeding
            with open(file_path, "w", newline="", encoding="utf-8"):
                pass  # Just testing file opening, no need for the file object
        except PermissionError as e:
            error_msg = "Export failed: Permission denied - check file permissions"
            self.status_bar.showMessage(error_msg)
            logger.error(f"Export permission error: {str(e)} - file: {file_path}")
            show_warning(
                title="Export Error",
                text="Export failed: Permission denied - check file permissions",
                information=f"{error_msg}",
            )
            self._set_buttons_enabled(True)
            return
        except OSError as e:
            error_msg = f"Export failed: File system error - {str(e)}"
            self.status_bar.showMessage(error_msg)
            logger.error(f"Export filesystem error: {str(e)} - file: {file_path}")
            show_warning(
                title="Export Error",
                text="Export failed: File system error",
                information=f"{error_msg}",
            )
            self._set_buttons_enabled(True)
            return

        try:
            self.status_bar.showMessage("Exporting to CSV...")

            progress = QProgressDialog(
                "Exporting rows...", "Cancel", 0, self.table_widget.rowCount(), self
            )
            progress.setWindowModality(Qt.WindowModality.WindowModal)
            progress.show()

            with open(file_path, "w", newline="", encoding="utf-8") as csvfile:
                writer = csv.writer(csvfile)

                # Enhanced metadata header
                writer.writerow(["RimSort Workshop Items Export"])
                writer.writerow(
                    [f"Export Date: {datetime.now().strftime('%Y-%m-%d %H:%M:%S')}"]
                )
                writer.writerow([f"Total Items: {self.table_widget.rowCount()}"])
                writer.writerow(
                    [
                        f"Source ACF: {SteamcmdInterface.instance().steamcmd_appworkshop_acf_path}"
                    ]
                )
                writer.writerow([])

                # Write column headers with descriptions
                headers = []
                descriptions = []
                for col in range(self.table_widget.columnCount()):
                    header_item = self.table_widget.horizontalHeaderItem(col)
                    headers.append(header_item.text() if header_item else "")
                    descriptions.append(self._get_column_description(col))
                writer.writerow(headers)
                writer.writerow(descriptions)
                writer.writerow([])

                # Write data rows with progress feedback
                for row in range(self.table_widget.rowCount()):
                    if progress.wasCanceled():
                        self.status_bar.showMessage("Export canceled by user.")
                        self._set_buttons_enabled(True)
                        return

                    row_data = []
                    for col in range(self.table_widget.columnCount()):
                        item = self.table_widget.item(row, col)
                        row_data.append(item.text() if item else "")
                    writer.writerow(row_data)

                    if row % 50 == 0:  # Update progress every 50 rows
                        progress.setValue(row)
                        self.status_bar.showMessage(
                            f"Exporting row {row + 1} of {self.table_widget.rowCount()}..."
                        )

            progress.setValue(self.table_widget.rowCount())
            self.status_bar.showMessage(
                f"Successfully exported {self.table_widget.rowCount()} items to {file_path}"
            )
        except Exception as e:
            error_msg = f"Export failed: {str(e)}"
            self.status_bar.showMessage(error_msg)
            logger.error(f"Export error: {str(e)}", exc_info=True)
            show_warning(
                title="Export Error",
                text="Export failed due to an unknown error",
                information=f"{error_msg}",
            )
        finally:
            self._set_buttons_enabled(True)

    def _get_column_description(self, col: int) -> str:
        """Get description for a table column."""
        try:
            column = self.TableColumn(col)
            return column.description
        except ValueError:
            return ""

<<<<<<< HEAD
    def get_mod_name_from_pfid(self, pfid: Union[str, int, None]) -> str:
        """
        Get a mod's name from its PublishedFileID.

        Args:
            pfid: The PublishedFileID to lookup (str, int or None)

        Returns:
            str: The mod name or "Unknown Mod" if not found

        Examples:
            >>> get_mod_name_from_pfid("12345")
            "Example Mod"
            >>> get_mod_name_from_pfid(None)
            "Unknown Mod"
        """
        if not pfid:
            return "未知模组"

        pfid_str = str(pfid)
        if not pfid_str.isdigit():
            return f"未知模组 (无效 ID: {pfid_str})"

        metadata = self._get_mod_metadata(pfid_str)
        if not isinstance(metadata, dict):
            return f"未知模组 ({pfid_str})"

        name = metadata.get("name") or metadata.get("steamName")
        return str(name) if name else f"未知模组 ({pfid_str})"

    def get_mod_path_from_pfid(self, pfid: Union[str, int, None]) -> str:
        """
        Get a mod's filesystem path from its PublishedFileID.
        Returns "Unknown path" if the mod cannot be found.
        """
        if not pfid:
            return "未知路径"

        pfid = str(pfid)
        metadata = self._get_mod_metadata(pfid)

        # Try to get path from metadata
        path = metadata.get("path")
        if path:
            return path

        return f"未知路径 ({pfid})"

    def _get_mod_metadata(self, pfid: str) -> dict[str, Any]:
        """
        Helper method to get metadata for a mod by PublishedFileID.
        Checks both internal and external metadata sources.

        Args:
            pfid: The PublishedFileID to lookup
        Returns:
            Dictionary containing metadata or empty dict if not found
        Raises:
            AttributeError: If metadata_manager cannot be initialized
        """
        try:
            if not hasattr(self, "metadata_manager"):
                self.metadata_manager = MetadataManager.instance()

            # First check internal local metadata
            if hasattr(self.metadata_manager, "internal_local_metadata"):
                for (
                    uuid,
                    metadata,
                ) in self.metadata_manager.internal_local_metadata.items():
                    if (
                        metadata
                        and isinstance(metadata, dict)
                        and metadata.get("publishedfileid") == pfid
                    ):
                        return metadata

            # Then check external steam metadata if available
            if hasattr(self.metadata_manager, "external_steam_metadata"):
                steam_metadata = getattr(
                    self.metadata_manager, "external_steam_metadata", {}
                )
                if isinstance(steam_metadata, dict):
                    return steam_metadata.get(pfid, {})

            return {}
        except Exception as e:
            self.status_bar.showMessage(f"Metadata lookup failed: {str(e)}")
            return {}

=======
>>>>>>> 19484387
    def get_relative_time(self, timestamp: Union[str, int, None]) -> str:
        """
        Convert a timestamp to a relative time string (e.g. "2 days ago").
        Returns "Invalid timestamp" if the input cannot be parsed.
        """
        if timestamp is None:
            return "Unknown"
        try:
            dt = datetime.fromtimestamp(int(timestamp))
            now = datetime.now()
            delta = now - dt

            if delta.days > 365:
                return f"{delta.days // 365} 年前"
            elif delta.days > 30:
                return f"{delta.days // 30} 个月前"
            elif delta.days > 0:
                return f"{delta.days} 天前"
            elif delta.seconds > 3600:
                return f"{delta.seconds // 3600} 小时前"
            elif delta.seconds > 60:
                return f"{delta.seconds // 60} 分钟前"
            else:
                return "刚刚"
        except (ValueError, TypeError):
            return "无效的时间戳"

    def show_context_menu(self, position: QPoint) -> None:
        menu = QMenu()

        # Get selected row
        selected_row = self.table_widget.rowAt(position.y())
        if selected_row >= 0:
            pfid_item = self.table_widget.item(selected_row, 0)
            pfid = pfid_item.text() if pfid_item else None

            if pfid:
                # Add view in Steam action
                view_in_steam = menu.addAction("View in Steam Workshop")
                view_in_steam.triggered.connect(
                    lambda: webbrowser.open(
                        f"https://steamcommunity.com/sharedfiles/filedetails/?id={pfid}"
                    )
                )

                # Add open folder action
                path_item = self.table_widget.item(selected_row, 5)
                mod_path = path_item.text() if path_item else None
                if mod_path and Path(mod_path).exists():
                    open_folder = menu.addAction("Open Mod Folder")
                    open_folder.triggered.connect(
                        lambda: webbrowser.open(f"file://{mod_path}")
                    )

        menu.exec_(self.table_widget.viewport().mapToGlobal(position))

    def populate_table(self, entries: list[dict[str, Any]]) -> None:
        """
        Populate the table widget with ACF data entries.

        Args:
            entries: List of dictionaries containing ACF data with keys:
                - published_file_id: The mod's PublishedFileID
                - type: The mod type (e.g. "workshop")
                - path: The mod's filesystem path
                - timeupdated: Last update timestamp
        """
        self.table_widget.setUpdatesEnabled(False)
        try:
            self.table_widget.clear()
            self.table_widget.setRowCount(len(entries))
            self.table_widget.setColumnCount(6)
            self.table_widget.setHorizontalHeaderLabels(
                [
                    "发布文件 ID",
                    "最后更新",
                    "相对时间",
                    "类型",
                    "模组名称",
                    "模组路径",
                ]
            )

            self.table_widget.setSortingEnabled(False)
            self._metadata_cache.clear()

            for row_index, entry in enumerate(entries):
                # Ensure pfid is a valid string before passing to get_mod_name_from_pfid
                pfid = str(entry.get("published_file_id", "")).strip()
                if not pfid.isdigit():
                    logger.warning(f"Invalid PFID encountered: {pfid}")
                    pfid = "Unknown"

                # Use the validated pfid to fetch the mod name and path
                try:
                    mod_name = get_mod_name_from_pfid(pfid)
                    mod_path = get_mod_path_from_pfid(pfid)
                except Exception as e:
                    logger.error(f"Error getting mod info for PFID {pfid}: {str(e)}")
                    mod_name = f"Error retrieving name: {pfid}"
                    mod_path = f"Error retrieving path: {pfid}"

                items = [
                    QTableWidgetItem(pfid),  # COL_PFID
                    None,  # COL_LAST_UPDATED placeholder
                    None,  # COL_RELATIVE_TIME placeholder
                    QTableWidgetItem(str(entry.get("type", "unknown"))),  # COL_TYPE
                    QTableWidgetItem(mod_name),  # COL_MOD_NAME
                    QTableWidgetItem(mod_path),  # COL_MOD_PATH
                ]

                # Handle timestamp columns
                timeupdated = self.timeupdated_data.get(pfid)
                if timeupdated:
                    try:
                        dt = datetime.fromtimestamp(int(timeupdated))
                        time_item = QTableWidgetItem(dt.strftime("%Y-%m-%d %H:%M:%S"))
                        time_item.setData(Qt.ItemDataRole.UserRole, int(timeupdated))
                        items[self.COL_LAST_UPDATED] = time_item
                        items[self.COL_RELATIVE_TIME] = QTableWidgetItem(
                            self.get_relative_time(timeupdated)
                        )
                    except (ValueError, TypeError):
                        items[self.COL_LAST_UPDATED] = QTableWidgetItem(
                            "Invalid timestamp"
                        )
                        items[self.COL_RELATIVE_TIME] = QTableWidgetItem(
                            "Invalid timestamp"
                        )
                else:
                    items[self.COL_LAST_UPDATED] = QTableWidgetItem("Unknown")
                    items[self.COL_RELATIVE_TIME] = QTableWidgetItem("Unknown")

                # Set all items at once
                for col, item in enumerate(items):
                    if item is not None:
                        self.table_widget.setItem(row_index, col, item)

            self.table_widget.setSortingEnabled(True)
            self.table_widget.resizeColumnsToContents()
        finally:
            self.table_widget.setUpdatesEnabled(True)

    def import_acf_data(self) -> None:
        answer = show_dialogue_conditional(
            title="Conform acf import",
            text="This will replace your current steamcmd .acf file",
            information="Are you sure you want to import .acf? THis only works for steamcmd",
            button_text_override=[
                "Import .acf",
            ],
        )
        # Import .acf if user wants to import
        if "Import" in answer:
            EventBus().do_import_acf.emit()
            self.load_acf_data()

    def export_acf_data(self) -> None:
        """
        Export the raw ACF file to a user-defined location by copying the file.

        Shows status messages and error handling for file not found or permission errors.
        """

        steamcmd = SteamcmdInterface.instance()
        if not steamcmd or not hasattr(steamcmd, "steamcmd_appworkshop_acf_path"):
            logger.warning("Export failed: SteamCMD interface not properly initialized")
            show_warning(
                title="导出错误",
                text="SteamCMD 接口未正确初始化",
            )
            return

        acf_path = steamcmd.steamcmd_appworkshop_acf_path
        if not os.path.isfile(acf_path):
            self.status_bar.showMessage(f"ACF file not found: {acf_path}")
            logger.error(f"Export failed: ACF file not found: {acf_path}")
            show_warning(
                title="导出错误", text=f"未找到 ACF 文件: {acf_path}"
            )
            return

        file_path, _ = QFileDialog.getSaveFileName(
            self,
            "Export ACF File",
            "appworkshop_294100.acf",
            "ACF Files (*.acf);;All Files (*)",
        )
        if not file_path:
            show_warning(
                title="导出错误",
                text=f"提供的导出文件路径无效: {file_path}",
            )
            return

        try:
            shutil.copy(acf_path, file_path)
            self.status_bar.showMessage(f"Successfully exported ACF to {file_path}")
            logger.debug(f"Successfully exported ACF to {file_path}")
            show_information(
                title="导出成功",
                text=f"成功导出 ACF 文件到 {file_path}",
            )
        except PermissionError:
            error_msg = "Export failed: Permission denied - check file permissions"
            logger.error(f"Export failed due to Permission: {error_msg}")
            show_warning(title="Export Error", text=error_msg)
        except Exception as e:
            error_msg = f"Export failed: {str(e)}"
            logger.error(f"Export failed {error_msg}")
            show_fatal_error(
                title="导出失败",
                text="导出失败，发生未知异常",
                details=error_msg,
            )<|MERGE_RESOLUTION|>--- conflicted
+++ resolved
@@ -100,53 +100,28 @@
 
         # Search box
         self.search_box = QLineEdit()
-<<<<<<< HEAD
         self.search_box.setPlaceholderText("搜索...")
-        self.search_box.textChanged.connect(self.filter_table)
+        self.search_box.textChanged.connect(self._debounced_filter_table)
         controls_layout.addWidget(self.search_box)
 
         # Refresh button
         self.refresh_btn = QPushButton("刷新")
-        self.refresh_btn.clicked.connect(self.load_acf_data)
+        self.refresh_btn.clicked.connect(self._on_refresh_clicked)
         controls_layout.addWidget(self.refresh_btn)
 
         # Import ACF Data button
         self.import_acf_btn = QPushButton("导入 ACF 数据")
-        self.import_acf_btn.clicked.connect(self.import_acf_data)
+        self.import_acf_btn.clicked.connect(self._on_import_acf_clicked)
         controls_layout.addWidget(self.import_acf_btn)
 
         # Export ACF Data button
         self.export_acf_btn = QPushButton("导出 ACF 数据")
-        self.export_acf_btn.clicked.connect(self.export_acf_data)
+        self.export_acf_btn.clicked.connect(self._on_export_acf_clicked)
         controls_layout.addWidget(self.export_acf_btn)
 
         # Export button
         self.export_btn = QPushButton("导出为 CSV")
-        self.export_btn.clicked.connect(self.export_to_csv)
-=======
-        self.search_box.setPlaceholderText("Search...")
-        self.search_box.textChanged.connect(self._debounced_filter_table)
-        controls_layout.addWidget(self.search_box)
-
-        # Refresh button
-        self.refresh_btn = QPushButton("Refresh")
-        self.refresh_btn.clicked.connect(self._on_refresh_clicked)
-        controls_layout.addWidget(self.refresh_btn)
-
-        # Import ACF Data button
-        self.import_acf_btn = QPushButton("Import ACF Data")
-        self.import_acf_btn.clicked.connect(self._on_import_acf_clicked)
-        controls_layout.addWidget(self.import_acf_btn)
-
-        # Export ACF Data button
-        self.export_acf_btn = QPushButton("Export ACF Data")
-        self.export_acf_btn.clicked.connect(self._on_export_acf_clicked)
-        controls_layout.addWidget(self.export_acf_btn)
-
-        # Export button
-        self.export_btn = QPushButton("Export to CSV")
         self.export_btn.clicked.connect(self._on_export_to_csv_clicked)
->>>>>>> 19484387
         controls_layout.addWidget(self.export_btn)
 
         main_layout.addLayout(controls_layout)
@@ -342,13 +317,8 @@
                 pfid_str = str(pfid)
                 entries.append(
                     {
-<<<<<<< HEAD
-                        "published_file_id": str(pfid),
+                        "published_file_id": pfid_str,
                         "type": "创意工坊",
-=======
-                        "published_file_id": pfid_str,
-                        "type": "workshop",
->>>>>>> 19484387
                         "path": str(item.get("manifest", "")),
                         "timeupdated": item.get("timeupdated"),
                     }
@@ -559,99 +529,6 @@
         except ValueError:
             return ""
 
-<<<<<<< HEAD
-    def get_mod_name_from_pfid(self, pfid: Union[str, int, None]) -> str:
-        """
-        Get a mod's name from its PublishedFileID.
-
-        Args:
-            pfid: The PublishedFileID to lookup (str, int or None)
-
-        Returns:
-            str: The mod name or "Unknown Mod" if not found
-
-        Examples:
-            >>> get_mod_name_from_pfid("12345")
-            "Example Mod"
-            >>> get_mod_name_from_pfid(None)
-            "Unknown Mod"
-        """
-        if not pfid:
-            return "未知模组"
-
-        pfid_str = str(pfid)
-        if not pfid_str.isdigit():
-            return f"未知模组 (无效 ID: {pfid_str})"
-
-        metadata = self._get_mod_metadata(pfid_str)
-        if not isinstance(metadata, dict):
-            return f"未知模组 ({pfid_str})"
-
-        name = metadata.get("name") or metadata.get("steamName")
-        return str(name) if name else f"未知模组 ({pfid_str})"
-
-    def get_mod_path_from_pfid(self, pfid: Union[str, int, None]) -> str:
-        """
-        Get a mod's filesystem path from its PublishedFileID.
-        Returns "Unknown path" if the mod cannot be found.
-        """
-        if not pfid:
-            return "未知路径"
-
-        pfid = str(pfid)
-        metadata = self._get_mod_metadata(pfid)
-
-        # Try to get path from metadata
-        path = metadata.get("path")
-        if path:
-            return path
-
-        return f"未知路径 ({pfid})"
-
-    def _get_mod_metadata(self, pfid: str) -> dict[str, Any]:
-        """
-        Helper method to get metadata for a mod by PublishedFileID.
-        Checks both internal and external metadata sources.
-
-        Args:
-            pfid: The PublishedFileID to lookup
-        Returns:
-            Dictionary containing metadata or empty dict if not found
-        Raises:
-            AttributeError: If metadata_manager cannot be initialized
-        """
-        try:
-            if not hasattr(self, "metadata_manager"):
-                self.metadata_manager = MetadataManager.instance()
-
-            # First check internal local metadata
-            if hasattr(self.metadata_manager, "internal_local_metadata"):
-                for (
-                    uuid,
-                    metadata,
-                ) in self.metadata_manager.internal_local_metadata.items():
-                    if (
-                        metadata
-                        and isinstance(metadata, dict)
-                        and metadata.get("publishedfileid") == pfid
-                    ):
-                        return metadata
-
-            # Then check external steam metadata if available
-            if hasattr(self.metadata_manager, "external_steam_metadata"):
-                steam_metadata = getattr(
-                    self.metadata_manager, "external_steam_metadata", {}
-                )
-                if isinstance(steam_metadata, dict):
-                    return steam_metadata.get(pfid, {})
-
-            return {}
-        except Exception as e:
-            self.status_bar.showMessage(f"Metadata lookup failed: {str(e)}")
-            return {}
-
-=======
->>>>>>> 19484387
     def get_relative_time(self, timestamp: Union[str, int, None]) -> str:
         """
         Convert a timestamp to a relative time string (e.g. "2 days ago").
