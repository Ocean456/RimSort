import json
import os
import subprocess
from typing import Any, Optional

from loguru import logger
from PySide6.QtCore import QPoint, Qt, Signal
from PySide6.QtGui import QFont, QKeyEvent
from PySide6.QtWidgets import (
    QApplication,
    QCheckBox,
    QComboBox,
    QDialog,
    QHBoxLayout,
    QHeaderView,
    QLabel,
    QLineEdit,
    QMenu,
    QPushButton,
    QTableWidget,
    QTableWidgetItem,
    QVBoxLayout,
    QWidget,
)

from app.utils.app_info import AppInfo
from app.utils.generic import platform_specific_open


class FileSearchDialog(QDialog):
    """dialog for searching files within mods"""

    # signals for search events
    search_started = Signal(str, str, dict)  # search_text, algorithm, options
    search_stopped = Signal()
    result_found = Signal(str, str, str)  # mod_name, file_name, path

    def __init__(self, parent: Optional[QWidget] = None) -> None:
        super().__init__(parent)
<<<<<<< HEAD
        self.setWindowTitle("文件搜索")
=======
        self.setWindowTitle("File Search")
>>>>>>> 19484387
        self.setWindowFlags(Qt.WindowType.Window)
        self.resize(900, 700)  # Set a reasonable default size
        self._search_paths: list[str] = []
        self._recent_searches: list[str] = []
        self._max_recent_searches = 10

        # Added a placeholder for search_worker to resolve attribute access issues
        self.search_worker = None

        # Load recent searches
        self._load_recent_searches()

        # Create main layout
        main_layout = QVBoxLayout()
        main_layout.setSpacing(10)
        main_layout.setContentsMargins(10, 10, 10, 10)
        self.setLayout(main_layout)

        # ===== SEARCH QUERY SECTION =====
        # Top section with search input and buttons
        top_section = QWidget()
        top_layout = QVBoxLayout(top_section)
        top_layout.setContentsMargins(0, 0, 0, 0)
        top_layout.setSpacing(10)

        # ===== SEARCH QUERY AND SCOPE ROW =====
        # Combined row for search input and scope
        search_row = QHBoxLayout()
        search_row.setSpacing(15)

        # Left side - Search input with label
        search_input_layout = QHBoxLayout()
        search_input_layout.setSpacing(5)

        search_label = QLabel("Search for:")
        search_label.setFixedWidth(80)
        search_input_layout.addWidget(search_label)

        self.search_input = QLineEdit()
<<<<<<< HEAD
        self.search_input.setPlaceholderText(
            "将显示包含此文本的文件"
        )
        search_input_layout.addWidget(self.search_input)

        self.search_button = QPushButton("搜索")
        self.stop_button = QPushButton("停止")
        self.stop_button.setEnabled(False)
        search_input_layout.addWidget(self.search_button)
        search_input_layout.addWidget(self.stop_button)
        search_layout.addLayout(search_input_layout)
=======
        self.search_input.setPlaceholderText("Enter text to search for in files")
        search_input_layout.addWidget(self.search_input)

        self.recent_searches_button = QPushButton("▼")
        self.recent_searches_button.setFixedWidth(25)
        self.recent_searches_button.setToolTip("Recent Searches")
        self.recent_searches_button.clicked.connect(self._show_recent_searches)
        search_input_layout.addWidget(self.recent_searches_button)

        # Add search input to the row (takes 3/5 of the width)
        search_row.addLayout(search_input_layout, 3)
>>>>>>> 19484387

        # Right side - Search scope with label
        scope_layout = QHBoxLayout()
        scope_layout.setSpacing(5)

        scope_label = QLabel("Search in:")
        scope_label.setFixedWidth(80)
        scope_layout.addWidget(scope_label)

<<<<<<< HEAD
        # search scope and algorithm
        scope_layout = QVBoxLayout()
        scope_label = QLabel("搜索：")
        self.search_scope = QComboBox()
        self.search_scope.addItem("启用的模组", "active mods")
        self.search_scope.addItem("未启用的模组", "not active mods")
        self.search_scope.addItem("所有模组", "all mods")
        self.search_scope.addItem("配置文件夹", "configs folder")
        scope_layout.addWidget(scope_label)
        scope_layout.addWidget(self.search_scope)
        options_layout.addLayout(scope_layout)

        algo_layout = QVBoxLayout()
        algo_label = QLabel("搜索方法：")
        self.algorithm_selector = QComboBox()
        self.algorithm_selector.addItem("简单搜索 (适用于小型模组合集)", "simple search (good for small mod collections)")
        self.algorithm_selector.addItem("并行搜索 (适用于大型模组合集)", "parallel search (for large mod collections)")
        algo_layout.addWidget(algo_label)
        algo_layout.addWidget(self.algorithm_selector)
        options_layout.addLayout(algo_layout)

        # checkboxes in horizontal layout
        checks_layout = QVBoxLayout()
        checks_label = QLabel("选项：")
        checks_box_layout = QHBoxLayout()
        self.case_sensitive = QCheckBox("区分大小写")
        self.skip_translations = QCheckBox("跳过翻译")
        self.xml_only = QCheckBox("仅 xml 文件")
        checks_layout.addWidget(checks_label)
        checks_box_layout.addWidget(self.case_sensitive)
        checks_box_layout.addWidget(self.skip_translations)
        checks_box_layout.addWidget(self.xml_only)
        checks_layout.addLayout(checks_box_layout)
        options_layout.addLayout(checks_layout)

        search_layout.addLayout(options_layout)
        layout.addWidget(search_section)

        # progress section
        progress_section = QWidget()
        progress_layout = QVBoxLayout(progress_section)
=======
        self.search_scope = QComboBox()
        self.search_scope.addItems(
            ["active mods", "inactive mods", "all mods", "configs folder"]
        )
        scope_layout.addWidget(self.search_scope)

        # Add scope to the row (takes 2/5 of the width)
        search_row.addLayout(scope_layout, 2)

        # Add the combined row to the top layout
        top_layout.addLayout(search_row)

        # ===== SEARCH OPTIONS SECTION =====
        # Create a horizontal layout for the options area
        options_area = QVBoxLayout()
        options_area.setSpacing(20)

        # Left column - Search options
        search_options_column = QHBoxLayout()
        search_options_column.setSpacing(8)

        search_options_label = QLabel("Search Options:")
        search_options_label.setStyleSheet("font-weight: bold;")
        search_options_column.addWidget(search_options_label)

        self.case_sensitive = QCheckBox("Case sensitive")
        self.case_sensitive.setToolTip("Match exact case when searching")

        self.use_regex = QCheckBox("Use regex (pattern search)")
        self.use_regex.setToolTip(
            "Enable to use regular expressions in search\n"
            "Examples:\n"
            "- 'def.*\\(' to find function definitions\n"
            "- '<[^>]+>' to find XML tags\n"
            "- '\\d+\\.\\d+(\\.\\d+)?' to find version numbers"
        )

        # XML only checkbox (moved from scope section)
        self.xml_only = QCheckBox("XML files only")
        self.xml_only.setToolTip(
            "When checked, search only XML files and use optimized XML search.\n"
            "When unchecked, search all file types with standard search."
        )
        self.xml_only.setChecked(True)

        # Connect signal to update algorithm on checkbox change
        self.xml_only.stateChanged.connect(self._update_algorithm_for_file_type)

        search_options_column.addWidget(self.xml_only)
        search_options_column.addWidget(self.case_sensitive)
        search_options_column.addWidget(self.use_regex)
        search_options_column.addStretch()

        # Connect regex checkbox
        self.use_regex.stateChanged.connect(self._on_regex_checkbox_changed)

        # Initialize the state based on the current checkbox state
        self._on_regex_checkbox_changed(self.use_regex.checkState())

        # Right column - Skip options
        skip_options_column = QHBoxLayout()
        skip_options_column.setSpacing(8)

        skip_options_label = QLabel("Exclude from Search:")
        skip_options_label.setStyleSheet("font-weight: bold;")
        skip_options_column.addWidget(skip_options_label)

        self.skip_translations = QCheckBox("Skip translations")
        self.skip_translations.setChecked(True)
        self.skip_translations.setToolTip(
            "Skip translation files to improve search speed"
        )

        self.skip_git = QCheckBox("Skip .git folder")
        self.skip_git.setChecked(True)
        self.skip_git.setToolTip("Skip Git repository folders")

        self.skip_source = QCheckBox("Skip Source folder")
        self.skip_source.setChecked(True)
        self.skip_source.setToolTip("Skip Source folders containing C# code")

        self.skip_textures = QCheckBox("Skip Textures folder")
        self.skip_textures.setChecked(True)
        self.skip_textures.setToolTip("Skip Textures folders containing images")

        skip_options_column.addWidget(self.skip_translations)
        skip_options_column.addWidget(self.skip_git)
        skip_options_column.addWidget(self.skip_source)
        skip_options_column.addWidget(self.skip_textures)
        skip_options_column.addStretch()

        # Add columns to options area
        options_area.addLayout(search_options_column)
        options_area.addLayout(skip_options_column)

        # Add options area to top layout
        top_layout.addLayout(options_area)

        # Search and Stop buttons
        buttons_layout = QHBoxLayout()
        buttons_layout.setSpacing(10)

        # Add a note about search method
        search_method_info = QLabel(
            "Search method is automatically selected based on options"
        )
        buttons_layout.addWidget(search_method_info)

        # Add spacer to push buttons to the right
        buttons_layout.addStretch()

        self.search_button = QPushButton("Search")
        self.search_button.setMinimumWidth(100)
        self.search_button.setEnabled(True)
        self.search_button.setStyleSheet("font-weight: bold; background-color: green;")

        self.stop_button = QPushButton("Stop")
        self.stop_button.setMinimumWidth(100)
        self.stop_button.setEnabled(False)
        self.stop_button.setStyleSheet("font-weight: bold; background-color: normal;")

        buttons_layout.addWidget(self.search_button)
        buttons_layout.addWidget(self.stop_button)

        top_layout.addLayout(buttons_layout)

        # Add top section to main layout
        main_layout.addWidget(top_section)

        # Add a horizontal separator line
        separator = QWidget()
        separator.setFixedHeight(1)
        main_layout.addWidget(separator)

        # ===== PROGRESS AND RESULTS SECTION =====
        results_section = QWidget()
        results_layout = QVBoxLayout(results_section)
        results_layout.setContentsMargins(0, 5, 0, 0)
        results_layout.setSpacing(10)

        # Progress section with improved layout and visual feedback
        progress_group = QWidget()
        progress_group.setObjectName("progressGroup")  # For potential styling
        progress_layout = QVBoxLayout(progress_group)
>>>>>>> 19484387
        progress_layout.setContentsMargins(0, 0, 0, 0)
        progress_layout.setSpacing(8)

<<<<<<< HEAD
        # progress bar
        self.progress_bar = QProgressBar()
        self.progress_bar.setTextVisible(True)
        self.progress_bar.setFormat("搜索中... %p% (%v/%m 文件)")
        progress_layout.addWidget(self.progress_bar)

        # statistics label
        self.stats_label = QLabel("准备好搜索了吗")
        progress_layout.addWidget(self.stats_label)
=======
        # Status and stats in a horizontal layout
        status_row = QHBoxLayout()
        status_row.setSpacing(10)

        # Statistics
        self.stats_label = QLabel("Ready to search")
        self.stats_label.setAlignment(
            Qt.AlignmentFlag.AlignLeft | Qt.AlignmentFlag.AlignVCenter
        )
        status_row.addWidget(self.stats_label)

        progress_layout.addLayout(status_row)
>>>>>>> 19484387

        results_layout.addWidget(progress_group)

        # Results filter with icon
        filter_group = QWidget()
        filter_layout = QHBoxLayout(filter_group)
        filter_layout.setContentsMargins(0, 0, 0, 0)
        filter_layout.setSpacing(10)

        filter_label = QLabel("Filter results:")
        filter_label.setFixedWidth(80)
        filter_layout.addWidget(filter_label)

<<<<<<< HEAD
        filter_label = QLabel("筛选结果:")
        self.filter_input = QLineEdit()
        self.filter_input.setPlaceholderText(
            "只显示包含指定文本的路径（适用于路径、文件名和mod名）"
=======
        self.filter_input = QLineEdit()
        self.filter_input.setPlaceholderText(
            "Filter results by mod name, file name, or path"
>>>>>>> 19484387
        )
        filter_layout.addWidget(self.filter_input)

        results_layout.addWidget(filter_group)

        # Results table with header
        results_table_group = QWidget()
        results_table_layout = QVBoxLayout(results_table_group)
        results_table_layout.setContentsMargins(0, 0, 0, 0)
        results_table_layout.setSpacing(5)

        results_header = QHBoxLayout()
        results_label = QLabel("Search Results:")
        results_label.setStyleSheet("font-weight: bold;")
        results_header.addWidget(results_label)

<<<<<<< HEAD
        results_label = QLabel("结果:")
        results_layout.addWidget(results_label)
=======
        # Add a right-aligned label with instructions
        results_help = QLabel("Double-click a result to open the file")
        results_help.setAlignment(Qt.AlignmentFlag.AlignRight)
        results_header.addWidget(results_help)

        results_table_layout.addLayout(results_header)
>>>>>>> 19484387

        self.results_table = QTableWidget()
        self.results_table.setColumnCount(4)
        self.results_table.setHorizontalHeaderLabels(
<<<<<<< HEAD
            ["模组名称", "文件名", "路径", "预览"]
=======
            ["Mod Name", "File Name", "Path", "Preview"]
>>>>>>> 19484387
        )

        # Set table properties for better appearance
        self.results_table.setAlternatingRowColors(True)
        self.results_table.setSelectionBehavior(
            QTableWidget.SelectionBehavior.SelectRows
        )
        self.results_table.setSelectionMode(QTableWidget.SelectionMode.SingleSelection)
        self.results_table.setSortingEnabled(True)
        self.results_table.verticalHeader().setVisible(False)

        # Set a minimum height for the results table
        self.results_table.setMinimumHeight(300)

        # Configure column stretching
        header = self.results_table.horizontalHeader()
        header.setSectionResizeMode(
            0, QHeaderView.ResizeMode.ResizeToContents
        )  # Mod name
        header.setSectionResizeMode(
            1, QHeaderView.ResizeMode.ResizeToContents
        )  # File name
        header.setSectionResizeMode(2, QHeaderView.ResizeMode.ResizeToContents)  # Path
        header.setSectionResizeMode(
            3, QHeaderView.ResizeMode.Stretch
        )  # Preview (stretch to fill remaining space)

        # Enable context menu
        self.results_table.setContextMenuPolicy(Qt.ContextMenuPolicy.CustomContextMenu)
        self.results_table.customContextMenuRequested.connect(self._show_context_menu)

        # Connect double-click to open file
        self.results_table.cellDoubleClicked.connect(self._on_cell_double_clicked)

        # Add table to results layout
        results_table_layout.addWidget(self.results_table)

        # Add the results table group to the results layout
        results_layout.addWidget(results_table_group)

        # Add results section to main layout with stretch factor
        main_layout.addWidget(
            results_section, 1
        )  # Give it a stretch factor of 1 to take available space

        # Connect filter input to filter method
        self.filter_input.textChanged.connect(self._on_filter_changed)

        # Connect search button to start search timer
        self.search_button.clicked.connect(self._on_search_start)

        # Connect stop button to cancel search
        self.stop_button.clicked.connect(self.search_stopped.emit)

        # Set focus to search input
        self.search_input.setFocus()

        # Initialize algorithm based on XML only checkbox (after all UI elements are created)
        self._update_algorithm_for_file_type()

    def _on_search_start(self) -> None:
        """Initialize search timer and UI state when search starts"""
        logger.info("Search started from FileSearchDialog.")
        self.search_started.emit("", "", {})

<<<<<<< HEAD
        open_file = menu.addAction("打开文件")
        open_folder = menu.addAction("打开所在文件夹")
        copy_path = menu.addAction("复制路径")
=======
        # Enable/disable buttons
        self.search_button.setEnabled(False)
        self.search_button.setStyleSheet(
            "font-weight: bold; background-color: green; color: white; border: 2px solid darkgreen;"
            if self.search_button.isEnabled()
            else "font-weight: bold; background-color: lightgray; color: darkgray; border: 2px solid gray;"
        )
        self.stop_button.setEnabled(True)
        self.stop_button.setStyleSheet(
            "font-weight: bold; background-color: red; color: white; border: 2px solid darkred;"
            if self.stop_button.isEnabled()
            else "font-weight: bold; background-color: lightgray; color: darkgray; border: 2px solid gray;"
        )

    def _on_search_complete(self) -> None:
        """Update UI state when search completes"""
        logger.info("Search completed successfully.")
        self.search_stopped.emit()

        # Ensure the status label is updated correctly when search completes
        result_count = self.results_table.rowCount()

        if result_count > 0:
            self.stats_label.setText(f"Found {result_count} results")
        else:
            self.stats_label.setText("No results found")

        # Reset buttons
        self.search_button.setEnabled(True)
        self.search_button.setStyleSheet(
            "font-weight: bold; background-color: green; color: white; border: 2px solid darkgreen;"
        )
        self.stop_button.setEnabled(False)
        self.stop_button.setStyleSheet(
            "font-weight: bold; background-color: lightgray; color: darkgray; border: 2px solid gray;"
        )

        # Focus on filter input if we have results
        if result_count > 0:
            self.filter_input.setFocus()

        logger.debug(f"Search complete with {result_count} results.")

    def _show_context_menu(self, pos: QPoint) -> None:
        """
        Show context menu for results table.

        Args:
            pos: Position where the context menu is requested.
        """
        menu = QMenu()
>>>>>>> 19484387

        # get selected item
        item = self.results_table.itemAt(pos)
        if item is None:
            return

        row = item.row()
        path_item = self.results_table.item(row, 2)
        if path_item is None:
            return

        path = path_item.text()

        # Create actions with keyboard shortcuts
        open_file = menu.addAction("Open File (Enter)")
        open_file.setShortcut("Return")

        open_folder = menu.addAction("Open Containing Folder (Ctrl+O)")
        open_folder.setShortcut("Ctrl+O")

        copy_path = menu.addAction("Copy Path (Ctrl+C)")
        copy_path.setShortcut("Ctrl+C")

        # Add a separator and more actions
        menu.addSeparator()

        # Add "Open With" submenu
        open_with_menu = menu.addMenu("Open With...")
        open_with_notepad = open_with_menu.addAction("Notepad")
        open_with_vscode = open_with_menu.addAction("VS Code")
        open_with_default = open_with_menu.addAction("Default Editor")

        # connect actions
        open_file.triggered.connect(lambda: self._open_file(path))
        open_folder.triggered.connect(lambda: self._open_folder(path))
        copy_path.triggered.connect(lambda: self._copy_path(path))

        # Connect "Open With" actions
        open_with_notepad.triggered.connect(lambda: self._open_with(path, "notepad"))
        open_with_vscode.triggered.connect(lambda: self._open_with(path, "code"))
        open_with_default.triggered.connect(lambda: self._open_file(path))

        menu.exec(self.results_table.viewport().mapToGlobal(pos))

    def _open_file(self, path: str) -> None:
        """open file in default application"""
        if path and os.path.exists(path):
            platform_specific_open(path)
        else:
            logger.warning(f"Cannot open file: {path} (file does not exist)")

    def _open_folder(self, path: str) -> None:
        """open containing folder"""
        folder = os.path.dirname(path)
        if folder and os.path.exists(folder):
            platform_specific_open(folder)
        else:
            logger.warning(f"Cannot open folder: {folder} (folder does not exist)")

    def _copy_path(self, path: str) -> None:
        """copy path to clipboard"""
        QApplication.clipboard().setText(path)

    def _open_with(self, path: str, program: str) -> None:
        """open file with specified program"""
        try:
            if os.name == "nt":  # Windows
                if program == "notepad":
                    subprocess.Popen(["notepad.exe", path])
                elif program == "code":
                    subprocess.Popen(["code", path])
                else:
                    self._open_file(path)
            else:  # Unix-like
                if program == "notepad":
                    subprocess.Popen(["gedit", path])
                elif program == "code":
                    subprocess.Popen(["code", path])
                else:
                    self._open_file(path)
        except Exception as e:
            logger.error(f"Error opening file with {program}: {e}")
            # Fallback to default opener
            self._open_file(path)

    def keyPressEvent(self, event: QKeyEvent) -> None:
        """Handle keyboard shortcuts"""
        # Get currently selected row
        selected_rows = self.results_table.selectedItems()
        if not selected_rows:
            return super().keyPressEvent(event)

        # Find the path in the selected row
        row = selected_rows[0].row()
        path_item = self.results_table.item(row, 2)
        if not path_item:
            return super().keyPressEvent(event)

        path = path_item.text()

        # Handle keyboard shortcuts
        if event.key() == Qt.Key.Key_Return:
            self._open_file(path)
        elif (
            event.key() == Qt.Key.Key_C
            and event.modifiers() == Qt.KeyboardModifier.ControlModifier
        ):
            self._copy_path(path)
        elif (
            event.key() == Qt.Key.Key_O
            and event.modifiers() == Qt.KeyboardModifier.ControlModifier
        ):
            self._open_folder(path)
        else:
            super().keyPressEvent(event)

    def _on_cell_double_clicked(self, row: int, column: int) -> None:
        """Handle double-click on a cell"""
        logger.debug(f"Cell double-clicked at row {row}, column {column}.")
        if row >= 0:
            path_item = self.results_table.item(row, 2)
            if path_item is not None:
                self._open_file(path_item.text())

    def get_search_options(self) -> dict[str, Any]:
        """Get current search options as a dictionary, including exclude options."""
        # Determine file type based on XML only checkbox
        file_type = "XML Files" if self.xml_only.isChecked() else "All Files"

        # Set file extensions based on XML only checkbox
        selected_extensions = [".xml"] if self.xml_only.isChecked() else []

        # Determine the search algorithm based on checkboxes
        if self.use_regex.isChecked():
            algorithm = "pattern search"
        elif self.xml_only.isChecked():
            algorithm = "xml search"
        else:
            algorithm = "standard search"

        # Include exclude options in the search options
        exclude_options = {
            "skip_translations": self.skip_translations.isChecked(),
            "skip_git": self.skip_git.isChecked(),
            "skip_source": self.skip_source.isChecked(),
            "skip_textures": self.skip_textures.isChecked(),
        }

        return {
<<<<<<< HEAD
            "scope": self.search_scope.currentData(),
            "algorithm": self.algorithm_selector.currentData().split(" (")[0],
=======
            "scope": self.search_scope.currentText(),
            "algorithm": algorithm,
>>>>>>> 19484387
            "case_sensitive": self.case_sensitive.isChecked(),
            "use_regex": self.use_regex.isChecked(),
            "recursive": True,  # Always do recursive search
            "file_type": file_type,
            "file_extensions": selected_extensions,
            "filter_text": self.filter_input.text(),
            "paths": self._search_paths,
            "exclude_options": exclude_options,  # Add exclude options to the search options
        }

    def _update_algorithm_for_file_type(self, state: Optional[int] = None) -> None:
        """Remove redundant method as algorithm is dynamically determined."""
        pass

    def _on_regex_checkbox_changed(self, state: Qt.CheckState) -> None:
        """Remove redundant method as regex state is dynamically handled."""
        pass

    def set_search_paths(self, paths: list[str]) -> None:
        """set the search paths"""
        self._search_paths = paths

    def update_stats(self, text: str) -> None:
        """Update the statistics label with the given text

        Args:
            text: The text to display in the statistics label
        """
        self.stats_label.setText(text)

        # If this is a "Found X results" message, update the status label too
        if text.startswith("Found ") and " results" in text:
            self._on_search_complete()

    def add_result(
        self, mod_name: str, file_name: str, path: str, preview: str = ""
    ) -> None:
        """Add a search result to the table with improved performance and error handling."""
        try:
            # Batch insertion for better performance
            current_row = self.results_table.rowCount()
            batch_size = 10  # Increased batch size for efficiency

            if current_row % batch_size == 0:
                self.results_table.setSortingEnabled(False)
                self.results_table.setUpdatesEnabled(False)

            # Insert new row
            row = current_row
            self.results_table.insertRow(row)

            # Truncate preview intelligently
            max_preview_length = 1000
            if len(preview) > max_preview_length:
                cutoff = preview.rfind("\n", 0, max_preview_length)
                cutoff = (
                    cutoff if cutoff > max_preview_length // 2 else max_preview_length
                )
                preview = preview[:cutoff] + "\n... [Preview truncated]"

            # Create table items
            mod_item = QTableWidgetItem(mod_name)
            file_item = QTableWidgetItem(file_name)
            path_item = QTableWidgetItem(path)
            preview_item = QTableWidgetItem(preview)

            # Set tooltips and formatting
            mod_item.setToolTip(f"Mod: {mod_name}")
            file_item.setToolTip(f"File: {file_name}")
            path_item.setToolTip(f"Path: {path}")
            preview_item.setToolTip("Double-click to open file")
            preview_item.setFont(QFont("Courier New", 9))
            preview_item.setFlags(preview_item.flags() ^ Qt.ItemFlag.ItemIsEditable)

            # Add items to table
            self.results_table.setItem(row, 0, mod_item)
            self.results_table.setItem(row, 1, file_item)
            self.results_table.setItem(row, 2, path_item)
            self.results_table.setItem(row, 3, preview_item)

            # Re-enable updates and sorting at batch boundaries
            if (
                current_row % batch_size == batch_size - 1
                or current_row == self.results_table.rowCount() - 1
            ):
                self.results_table.setUpdatesEnabled(True)
                self.results_table.setSortingEnabled(True)

        except Exception as e:
            logger.error(f"Error adding result: {e}")
            self.results_table.setUpdatesEnabled(True)

    def clear_results(self) -> None:
        """clear all results from the table"""
        self.results_table.setRowCount(0)

    def update_progress(self, current: int, total: int) -> None:
        """Update progress bar and related UI elements.

        Args:
            current (int): Current progress value.
            total (int): Maximum progress value.
        """

    def _show_recent_searches(self) -> None:
        """Show recent searches menu"""
        if not self._recent_searches:
            return

        menu = QMenu(self)

        # Add recent searches to menu
        for search in self._recent_searches:
            action = menu.addAction(search)
            action.triggered.connect(
                lambda checked=False, text=search: self._use_recent_search(text)
            )

        # Add a separator and clear action
        if self._recent_searches:
            menu.addSeparator()
            clear_action = menu.addAction("Clear Recent Searches")
            clear_action.triggered.connect(self._clear_recent_searches)

        # Show menu below the button
        menu.exec(
            self.recent_searches_button.mapToGlobal(
                self.recent_searches_button.rect().bottomLeft()
            )
        )

    def _use_recent_search(self, text: str) -> None:
        """Use a recent search"""
        self.search_input.setText(text)

    def _clear_recent_searches(self) -> None:
        """Clear recent searches"""
        self._recent_searches.clear()
        self._save_recent_searches()

    def add_recent_search(self, search_text: str) -> None:
        """Add a search to recent searches"""
        if not search_text or search_text.isspace():
            return

        # Remove if already exists (to move it to the top)
        if search_text in self._recent_searches:
            self._recent_searches.remove(search_text)

        # Add to the beginning of the list
        self._recent_searches.insert(0, search_text)

        # Limit the number of recent searches
        if len(self._recent_searches) > self._max_recent_searches:
            self._recent_searches = self._recent_searches[: self._max_recent_searches]

        # Save recent searches
        self._save_recent_searches()

    def _save_recent_searches(self) -> None:
        """Save recent searches to recent_searches.json in the app storage folder."""
        app_info = AppInfo()
        recent_searches_file = app_info.app_storage_folder / "recent_searches.json"

        try:
            with open(recent_searches_file, "w", encoding="utf-8") as f:
                json.dump(self._recent_searches, f, ensure_ascii=False, indent=4)
        except Exception as e:
            logger.error(f"Failed to save recent searches: {e}")

    def _load_recent_searches(self) -> None:
        """Load recent searches from recent_searches.json in the app storage folder."""
        app_info = AppInfo()
        recent_searches_file = app_info.app_storage_folder / "recent_searches.json"

        if recent_searches_file.exists():
            try:
                with open(recent_searches_file, "r", encoding="utf-8") as f:
                    self._recent_searches = json.load(f)
            except Exception as e:
                logger.error(f"Failed to load recent searches: {e}")

    def _on_filter_changed(self, text: str) -> None:
        """Handle filter text changes"""
        filter_text = text.lower()
        visible_rows = 0
        total_rows = self.results_table.rowCount()

        for row in range(total_rows):
            show_row = False
            for col in range(self.results_table.columnCount()):
                item = self.results_table.item(row, col)
                if item is not None and filter_text in item.text().lower():
                    show_row = True
                    break

            self.results_table.setRowHidden(row, not show_row)
            if show_row:
                visible_rows += 1

        # Update the stats label to show filter results
        if text:
            self.update_stats(f"Filter: {visible_rows} of {total_rows} results visible")
        elif total_rows > 0:
            self.update_stats(f"Found {total_rows} results")
        else:
            self.update_stats("Ready to search")<|MERGE_RESOLUTION|>--- conflicted
+++ resolved
@@ -37,11 +37,7 @@
 
     def __init__(self, parent: Optional[QWidget] = None) -> None:
         super().__init__(parent)
-<<<<<<< HEAD
         self.setWindowTitle("文件搜索")
-=======
-        self.setWindowTitle("File Search")
->>>>>>> 19484387
         self.setWindowFlags(Qt.WindowType.Window)
         self.resize(900, 700)  # Set a reasonable default size
         self._search_paths: list[str] = []
@@ -81,19 +77,6 @@
         search_input_layout.addWidget(search_label)
 
         self.search_input = QLineEdit()
-<<<<<<< HEAD
-        self.search_input.setPlaceholderText(
-            "将显示包含此文本的文件"
-        )
-        search_input_layout.addWidget(self.search_input)
-
-        self.search_button = QPushButton("搜索")
-        self.stop_button = QPushButton("停止")
-        self.stop_button.setEnabled(False)
-        search_input_layout.addWidget(self.search_button)
-        search_input_layout.addWidget(self.stop_button)
-        search_layout.addLayout(search_input_layout)
-=======
         self.search_input.setPlaceholderText("Enter text to search for in files")
         search_input_layout.addWidget(self.search_input)
 
@@ -105,7 +88,6 @@
 
         # Add search input to the row (takes 3/5 of the width)
         search_row.addLayout(search_input_layout, 3)
->>>>>>> 19484387
 
         # Right side - Search scope with label
         scope_layout = QHBoxLayout()
@@ -115,53 +97,11 @@
         scope_label.setFixedWidth(80)
         scope_layout.addWidget(scope_label)
 
-<<<<<<< HEAD
-        # search scope and algorithm
-        scope_layout = QVBoxLayout()
-        scope_label = QLabel("搜索：")
         self.search_scope = QComboBox()
         self.search_scope.addItem("启用的模组", "active mods")
         self.search_scope.addItem("未启用的模组", "not active mods")
         self.search_scope.addItem("所有模组", "all mods")
         self.search_scope.addItem("配置文件夹", "configs folder")
-        scope_layout.addWidget(scope_label)
-        scope_layout.addWidget(self.search_scope)
-        options_layout.addLayout(scope_layout)
-
-        algo_layout = QVBoxLayout()
-        algo_label = QLabel("搜索方法：")
-        self.algorithm_selector = QComboBox()
-        self.algorithm_selector.addItem("简单搜索 (适用于小型模组合集)", "simple search (good for small mod collections)")
-        self.algorithm_selector.addItem("并行搜索 (适用于大型模组合集)", "parallel search (for large mod collections)")
-        algo_layout.addWidget(algo_label)
-        algo_layout.addWidget(self.algorithm_selector)
-        options_layout.addLayout(algo_layout)
-
-        # checkboxes in horizontal layout
-        checks_layout = QVBoxLayout()
-        checks_label = QLabel("选项：")
-        checks_box_layout = QHBoxLayout()
-        self.case_sensitive = QCheckBox("区分大小写")
-        self.skip_translations = QCheckBox("跳过翻译")
-        self.xml_only = QCheckBox("仅 xml 文件")
-        checks_layout.addWidget(checks_label)
-        checks_box_layout.addWidget(self.case_sensitive)
-        checks_box_layout.addWidget(self.skip_translations)
-        checks_box_layout.addWidget(self.xml_only)
-        checks_layout.addLayout(checks_box_layout)
-        options_layout.addLayout(checks_layout)
-
-        search_layout.addLayout(options_layout)
-        layout.addWidget(search_section)
-
-        # progress section
-        progress_section = QWidget()
-        progress_layout = QVBoxLayout(progress_section)
-=======
-        self.search_scope = QComboBox()
-        self.search_scope.addItems(
-            ["active mods", "inactive mods", "all mods", "configs folder"]
-        )
         scope_layout.addWidget(self.search_scope)
 
         # Add scope to the row (takes 2/5 of the width)
@@ -179,7 +119,7 @@
         search_options_column = QHBoxLayout()
         search_options_column.setSpacing(8)
 
-        search_options_label = QLabel("Search Options:")
+        search_options_label = QLabel("搜索方法：")
         search_options_label.setStyleSheet("font-weight: bold;")
         search_options_column.addWidget(search_options_label)
 
@@ -302,21 +242,9 @@
         progress_group = QWidget()
         progress_group.setObjectName("progressGroup")  # For potential styling
         progress_layout = QVBoxLayout(progress_group)
->>>>>>> 19484387
         progress_layout.setContentsMargins(0, 0, 0, 0)
         progress_layout.setSpacing(8)
 
-<<<<<<< HEAD
-        # progress bar
-        self.progress_bar = QProgressBar()
-        self.progress_bar.setTextVisible(True)
-        self.progress_bar.setFormat("搜索中... %p% (%v/%m 文件)")
-        progress_layout.addWidget(self.progress_bar)
-
-        # statistics label
-        self.stats_label = QLabel("准备好搜索了吗")
-        progress_layout.addWidget(self.stats_label)
-=======
         # Status and stats in a horizontal layout
         status_row = QHBoxLayout()
         status_row.setSpacing(10)
@@ -329,7 +257,6 @@
         status_row.addWidget(self.stats_label)
 
         progress_layout.addLayout(status_row)
->>>>>>> 19484387
 
         results_layout.addWidget(progress_group)
 
@@ -339,20 +266,13 @@
         filter_layout.setContentsMargins(0, 0, 0, 0)
         filter_layout.setSpacing(10)
 
-        filter_label = QLabel("Filter results:")
+        filter_label = QLabel("筛选结果:")
         filter_label.setFixedWidth(80)
         filter_layout.addWidget(filter_label)
 
-<<<<<<< HEAD
-        filter_label = QLabel("筛选结果:")
-        self.filter_input = QLineEdit()
-        self.filter_input.setPlaceholderText(
-            "只显示包含指定文本的路径（适用于路径、文件名和mod名）"
-=======
         self.filter_input = QLineEdit()
         self.filter_input.setPlaceholderText(
             "Filter results by mod name, file name, or path"
->>>>>>> 19484387
         )
         filter_layout.addWidget(self.filter_input)
 
@@ -369,26 +289,17 @@
         results_label.setStyleSheet("font-weight: bold;")
         results_header.addWidget(results_label)
 
-<<<<<<< HEAD
-        results_label = QLabel("结果:")
-        results_layout.addWidget(results_label)
-=======
         # Add a right-aligned label with instructions
         results_help = QLabel("Double-click a result to open the file")
         results_help.setAlignment(Qt.AlignmentFlag.AlignRight)
         results_header.addWidget(results_help)
 
         results_table_layout.addLayout(results_header)
->>>>>>> 19484387
 
         self.results_table = QTableWidget()
         self.results_table.setColumnCount(4)
         self.results_table.setHorizontalHeaderLabels(
-<<<<<<< HEAD
             ["模组名称", "文件名", "路径", "预览"]
-=======
-            ["Mod Name", "File Name", "Path", "Preview"]
->>>>>>> 19484387
         )
 
         # Set table properties for better appearance
@@ -454,11 +365,6 @@
         logger.info("Search started from FileSearchDialog.")
         self.search_started.emit("", "", {})
 
-<<<<<<< HEAD
-        open_file = menu.addAction("打开文件")
-        open_folder = menu.addAction("打开所在文件夹")
-        copy_path = menu.addAction("复制路径")
-=======
         # Enable/disable buttons
         self.search_button.setEnabled(False)
         self.search_button.setStyleSheet(
@@ -510,7 +416,6 @@
             pos: Position where the context menu is requested.
         """
         menu = QMenu()
->>>>>>> 19484387
 
         # get selected item
         item = self.results_table.itemAt(pos)
@@ -660,13 +565,8 @@
         }
 
         return {
-<<<<<<< HEAD
-            "scope": self.search_scope.currentData(),
-            "algorithm": self.algorithm_selector.currentData().split(" (")[0],
-=======
             "scope": self.search_scope.currentText(),
             "algorithm": algorithm,
->>>>>>> 19484387
             "case_sensitive": self.case_sensitive.isChecked(),
             "use_regex": self.use_regex.isChecked(),
             "recursive": True,  # Always do recursive search
