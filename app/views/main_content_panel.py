import datetime
import json
import os
import platform
import subprocess
import sys
import time
import traceback
import webbrowser
from functools import partial
from gc import collect
from io import BytesIO
from math import ceil
from multiprocessing import Pool, cpu_count
from pathlib import Path
from tempfile import gettempdir
from typing import TYPE_CHECKING, Any, Callable, Self
from urllib.parse import urlparse
from zipfile import ZipFile

from github import Github
from loguru import logger
from PySide6.QtCore import (
    QEventLoop,
    QObject,
    QProcess,
    Qt,
    Signal,
    Slot,
)
from PySide6.QtWidgets import QFrame, QHBoxLayout, QLabel
from requests import get as requests_get

import app.utils.constants as app_constants
import app.utils.metadata as metadata
import app.views.dialogue as dialogue
from app.controllers.sort_controller import Sorter
from app.models.animations import LoadingAnimation
from app.utils.app_info import AppInfo
from app.utils.event_bus import EventBus
from app.utils.generic import (
    check_valid_http_git_url,
    chunks,
    copy_to_clipboard_safely,
    delete_files_except_extension,
    extract_git_dir_name,
    extract_git_user_or_org,
    launch_game_process,
    open_url_browser,
    platform_specific_open,
    upload_data_to_0x0_st,
)
from app.utils.metadata import MetadataManager, SettingsController
from app.utils.rentry.wrapper import RentryImport, RentryUpload
from app.utils.schema import generate_rimworld_mods_list
from app.utils.steam.browser import SteamBrowser
from app.utils.steam.steamcmd.wrapper import SteamcmdInterface
from app.utils.steam.steamworks.wrapper import (
    SteamworksGameLaunch,
    SteamworksSubscriptionHandler,
)
from app.utils.steam.webapi.wrapper import (
    CollectionImport,
    ISteamRemoteStorage_GetPublishedFileDetails,
)
from app.utils.system_info import SystemInfo
from app.utils.todds.wrapper import ToddsInterface
from app.utils.xml import json_to_xml_write
from app.views.mod_info_panel import ModInfo
from app.views.mods_panel import ModListWidget, ModsPanel, ModsPanelSortKey
from app.windows.missing_dependencies_dialog import MissingDependenciesDialog
from app.windows.missing_mods_panel import MissingModsPrompt
from app.windows.rule_editor_panel import RuleEditor
from app.windows.runner_panel import RunnerPanel
from app.windows.use_this_instead_panel import UseThisInsteadPanel
from app.windows.workshop_mod_updater_panel import ModUpdaterPrompt

# GitPython depends on git executable being available in PATH
try:
    from git import Repo
    from git.exc import GitCommandError

    GIT_EXISTS = True
except ImportError:
    logger.warning(
        "git not detected in your PATH! Do you have git installed...? git integration will be disabled! You may need to restart the app if you installed it."
    )
    GIT_EXISTS = False
    # Using TYPE_CHECKING to avoid unbound issues when git is not available
    if TYPE_CHECKING:
        from git import Repo
        from git.exc import GitCommandError


class MainContent(QObject):
    """
    This class controls the layout and functionality of the main content
    panel of the GUI, containing the mod information display, inactive and
    active mod lists, and the action button panel. Additionally, it acts
    as the main temporary datastore of the app, caching workshop mod information
    and their dependencies.
    """

    _instance: Self | None = None

    disable_enable_widgets_signal = Signal(bool)
    status_signal = Signal(str)
    stop_watchdog_signal = Signal()

    def __new__(cls, *args: Any, **kwargs: Any) -> "MainContent":
        if cls._instance is None:
            cls._instance = super(MainContent, cls).__new__(cls)
        return cls._instance

    def __init__(self, settings_controller: SettingsController) -> None:
        """
        Initialize the main content panel.

        :param settings_controller: the settings controller for the application
        """
        if not hasattr(self, "initialized"):
            super(MainContent, self).__init__()
            logger.debug("Initializing MainContent")

            self.settings_controller = settings_controller
            self.main_window = None  # Will be set by set_main_window

            EventBus().settings_have_changed.connect(self._on_settings_have_changed)
            EventBus().do_check_for_application_update.connect(
                self._do_check_for_update
            )
            EventBus().do_open_mod_list.connect(self._do_import_list_file_xml)
            EventBus().do_import_mod_list_from_rentry.connect(
                self._do_import_list_rentry
            )
            EventBus().do_import_mod_list_from_workshop_collection.connect(
                self._do_import_list_workshop_collection
            )
            EventBus().do_save_mod_list_as.connect(self._do_export_list_file_xml)
            EventBus().do_export_mod_list_to_clipboard.connect(
                self._do_export_list_clipboard
            )
            EventBus().do_export_mod_list_to_rentry.connect(self._do_upload_list_rentry)
            EventBus().do_upload_community_rules_db_to_github.connect(
                self._on_do_upload_community_db_to_github
            )
            EventBus().do_download_community_rules_db_from_github.connect(
                self._on_do_download_community_db_from_github
            )
            EventBus().do_upload_steam_workshop_db_to_github.connect(
                self._on_do_upload_steam_workshop_db_to_github
            )
            EventBus().do_download_steam_workshop_db_from_github.connect(
                self._on_do_download_steam_workshop_db_from_github
            )
            EventBus().do_upload_no_version_warning_db_to_github.connect(
                self._on_do_upload_no_version_warning_db_to_github
            )
            EventBus().do_download_no_version_warning_db_from_github.connect(
                self._on_do_download_no_version_warning_db_from_github
            )
            EventBus().do_upload_use_this_instead_db_to_github.connect(
                self._on_do_upload_use_this_instead_db_to_github
            )
            EventBus().do_download_use_this_instead_db_from_github.connect(
                self._on_do_download_use_this_instead_db_from_github
            )
            EventBus().do_upload_rimsort_log.connect(self._on_do_upload_rimsort_log)
            EventBus().do_upload_rimsort_old_log.connect(
                self._on_do_upload_rimsort_old_log
            )
            EventBus().do_upload_rimworld_log.connect(self._on_do_upload_rimworld_log)
            EventBus().do_download_all_mods_via_steamcmd.connect(
                self._on_do_download_all_mods_via_steamcmd
            )
            EventBus().do_download_all_mods_via_steam.connect(
                self._on_do_download_all_mods_via_steam
            )
            EventBus().do_compare_steam_workshop_databases.connect(
                self._do_generate_metadata_comparison_report
            )
            EventBus().do_merge_steam_workshop_databases.connect(
                self._do_merge_databases
            )
            EventBus().do_build_steam_workshop_database.connect(
                self._on_do_build_steam_workshop_database
            )
            EventBus().do_import_acf.connect(
                lambda: self.actions_slot("import_steamcmd_acf_data")
            )
            EventBus().do_delete_acf.connect(
                lambda: self.actions_slot("reset_steamcmd_acf_data")
            )
            EventBus().do_install_steamcmd.connect(self._do_setup_steamcmd)

            EventBus().do_refresh_mods_lists.connect(self._do_refresh)
            EventBus().do_clear_active_mods_list.connect(self._do_clear)
            EventBus().do_restore_active_mods_list.connect(self._do_restore)
            EventBus().do_sort_active_mods_list.connect(self._do_sort)
            EventBus().do_save_active_mods_list.connect(self._do_save)
            EventBus().do_run_game.connect(self._do_run_game)

            # Shortcuts submenu Eventbus
            EventBus().do_open_app_directory.connect(self._do_open_app_directory)
            EventBus().do_open_settings_directory.connect(
                self._do_open_settings_directory
            )
            EventBus().do_open_rimsort_logs_directory.connect(
                self._do_open_rimsort_logs_directory
            )
            EventBus().do_open_rimworld_directory.connect(
                self._do_open_rimworld_directory
            )
            EventBus().do_open_rimworld_config_directory.connect(
                self._do_open_rimworld_config_directory
            )
            EventBus().do_open_rimworld_logs_directory.connect(
                self._do_open_rimworld_logs_directory
            )
            EventBus().do_open_local_mods_directory.connect(
                self._do_open_local_mods_directory
            )
            EventBus().do_open_steam_mods_directory.connect(
                self._do_open_steam_mods_directory
            )

            EventBus().do_steamcmd_download.connect(
                self._do_download_mods_with_steamcmd
            )

            EventBus().do_steamworks_api_call.connect(
                self._do_steamworks_api_call_animated
            )

            # Edit Menu bar Eventbus
            EventBus().do_rule_editor.connect(
                lambda: self.actions_slot("open_community_rules_with_rule_editor")
            )

            # Download Menu bar Eventbus
            EventBus().do_add_git_mod.connect(self._do_add_git_mod)
            EventBus().do_browse_workshop.connect(self._do_browse_workshop)
            EventBus().do_check_for_workshop_updates.connect(
                self._do_check_for_workshop_updates
            )

            # Textures Menu bar Eventbus
            EventBus().do_optimize_textures.connect(
                lambda: self.actions_slot("optimize_textures")
            )
            EventBus().do_delete_dds_textures.connect(
                lambda: self.actions_slot("delete_textures")
            )

            # INITIALIZE WIDGETS
            # Initialize Steam(CMD) integrations
            self.steam_browser: SteamBrowser | None = None
            self.steamcmd_runner: RunnerPanel | None = None
            self.steamcmd_wrapper = SteamcmdInterface.instance()

            # Initialize MetadataManager
            self.metadata_manager = metadata.MetadataManager.instance()

            # BASE LAYOUT
            self.main_layout = QHBoxLayout()
            self.main_layout.setContentsMargins(
                5, 5, 5, 5
            )  # Space between widgets and Frame border
            self.main_layout.setSpacing(5)  # Space between mod lists and action buttons

            # FRAME REQUIRED - to allow for styling
            self.main_layout_frame = QFrame()
            self.main_layout_frame.setObjectName("MainPanel")
            self.main_layout_frame.setLayout(self.main_layout)

            # INSTANTIATE WIDGETS
            self.mod_info_panel = ModInfo()
            self.mods_panel = ModsPanel(
                settings_controller=self.settings_controller,
            )

            # WIDGETS INTO BASE LAYOUT
            self.main_layout.addLayout(self.mod_info_panel.panel, 50)
            self.main_layout.addLayout(self.mods_panel.panel, 50)

            # SIGNALS AND SLOTS
            self.metadata_manager.mod_created_signal.connect(
                self.mods_panel.on_mod_created  # Connect MetadataManager to ModPanel for mod creation
            )
            self.metadata_manager.mod_deleted_signal.connect(
                self.mods_panel.on_mod_deleted  # Connect MetadataManager to ModPanel for mod deletion
            )
            self.metadata_manager.mod_metadata_updated_signal.connect(
                self.mods_panel.on_mod_metadata_updated  # Connect MetadataManager to ModPanel for mod metadata updates
            )
            self.mods_panel.active_mods_list.key_press_signal.connect(
                self.__handle_active_mod_key_press
            )
            self.mods_panel.inactive_mods_list.key_press_signal.connect(
                self.__handle_inactive_mod_key_press
            )
            self.mods_panel.active_mods_list.mod_info_signal.connect(
                self.__mod_list_slot
            )
            self.mods_panel.inactive_mods_list.mod_info_signal.connect(
                self.__mod_list_slot
            )
            self.mods_panel.active_mods_list.item_added_signal.connect(
                self.mods_panel.inactive_mods_list.handle_other_list_row_added
            )
            self.mods_panel.inactive_mods_list.item_added_signal.connect(
                self.mods_panel.active_mods_list.handle_other_list_row_added
            )
            self.mods_panel.active_mods_list.edit_rules_signal.connect(
                self._do_open_rule_editor
            )
            self.mods_panel.inactive_mods_list.edit_rules_signal.connect(
                self._do_open_rule_editor
            )
            self.mods_panel.active_mods_list.update_git_mods_signal.connect(
                self._check_git_repos_for_update
            )
            self.mods_panel.inactive_mods_list.update_git_mods_signal.connect(
                self._check_git_repos_for_update
            )
            self.mods_panel.active_mods_list.steamcmd_downloader_signal.connect(
                self._do_download_mods_with_steamcmd
            )
            self.mods_panel.inactive_mods_list.steamcmd_downloader_signal.connect(
                self._do_download_mods_with_steamcmd
            )
            self.mods_panel.active_mods_list.steamworks_subscription_signal.connect(
                self._do_steamworks_api_call_animated
            )
            self.mods_panel.inactive_mods_list.steamworks_subscription_signal.connect(
                self._do_steamworks_api_call_animated
            )
            self.mods_panel.active_mods_list.steamdb_blacklist_signal.connect(
                self._do_blacklist_action_steamdb
            )
            self.mods_panel.inactive_mods_list.steamdb_blacklist_signal.connect(
                self._do_blacklist_action_steamdb
            )
            self.mods_panel.active_mods_list.refresh_signal.connect(self._do_refresh)
            self.mods_panel.inactive_mods_list.refresh_signal.connect(self._do_refresh)

            EventBus().use_this_instead_clicked.connect(self._use_this_instead_clicked)

            # Restore cache initially set to empty
            self.active_mods_uuids_last_save: list[str] = []
            self.active_mods_uuids_restore_state: list[str] = []
            self.inactive_mods_uuids_restore_state: list[str] = []

            # Store duplicate_mods for global access
            self.duplicate_mods: dict[str, Any] = {}

            # Instantiate query runner
            self.query_runner: RunnerPanel | None = None

            # Steamworks bool - use this to check any Steamworks processes you try to initialize
            self.steamworks_in_use = False

            # Instantiate todds runner
            self.todds_runner: RunnerPanel | None = None

            logger.info("Finished MainContent initialization")
            self.initialized = True

    @classmethod
    def instance(cls, *args: Any, **kwargs: Any) -> "MainContent":
        if cls._instance is None:
            cls._instance = cls(*args, **kwargs)
        elif args or kwargs:
            raise ValueError("MainContent instance has already been initialized.")
        return cls._instance

    def check_if_essential_paths_are_set(self, prompt: bool = True) -> bool:
        """
        When the user starts the app for the first time, none
        of the paths will be set. We should check for this and
        not throw a fatal error trying to load mods until the
        user has had a chance to set paths.
        """
        current_instance = self.settings_controller.settings.current_instance
        game_folder_path = self.settings_controller.settings.instances[
            current_instance
        ].game_folder
        config_folder_path = self.settings_controller.settings.instances[
            current_instance
        ].config_folder
        logger.debug(f"Game folder: {game_folder_path}")
        logger.debug(f"Config folder: {config_folder_path}")
        if (
            game_folder_path
            and config_folder_path
            and os.path.exists(game_folder_path)
            and os.path.exists(config_folder_path)
        ):
            logger.info("Essential paths set!")
            return True
        else:
            logger.warning("Essential path(s) are invalid or not set!")
            answer = dialogue.show_dialogue_conditional(
                title="必要路径",
                text="必要路径无效或未设置！<br/>",
                information=(
                    "RimSort 至少需要设置游戏安装文件夹和配置文件夹路径，且路径必须存在。"
                    "请通过手动设置或使用自动检测功能配置这两个路径。<br/><br/"
                    "是否要立即进行配置？"
                )
            )
            if answer == "&Yes":
                self.settings_controller.show_settings_dialog("Locations")
            return False

    def ___get_relative_middle(self, some_list: ModListWidget) -> int:
        rect = some_list.contentsRect()
        top = some_list.indexAt(rect.topLeft())
        if top.isValid():
            bottom = some_list.indexAt(rect.bottomLeft())
            if not bottom.isValid():
                bottom = some_list.model().index(some_list.count() - 1, 0)
            return int((top.row() + bottom.row() + 1) / 2)
        return 0

    def __handle_active_mod_key_press(self, key: str) -> None:
        """
        If the Left Arrow key is pressed while the user is focused on the
        Active Mods List, the focus is shifted to the Inactive Mods List.
        If no Inactive Mod was previously selected, the middle (relative)
        one is selected. `__mod_list_slot` is also called to update the
        Mod Info Panel.

        If the Return or Space button is pressed the selected mods in the
        current list are deleted from the current list and inserted
        into the other list.
        """
        aml = self.mods_panel.active_mods_list
        iml = self.mods_panel.inactive_mods_list
        if key == "Left":
            iml.setFocus()
            if not iml.selectedIndexes():
                iml.setCurrentRow(self.___get_relative_middle(iml))
            data = iml.selectedItems()[0].data(Qt.ItemDataRole.UserRole)
            uuid = data["uuid"]
            self.__mod_list_slot(uuid)

        elif key == "Return" or key == "Space" or key == "DoubleClick":
            # TODO: graphical bug where if you hold down the key, items are
            # inserted too quickly and become empty items

            items_to_move = aml.selectedItems().copy()
            if items_to_move:
                first_selected = sorted(aml.row(i) for i in items_to_move)[0]

                # Remove items from current list
                for item in items_to_move:
                    data = item.data(Qt.ItemDataRole.UserRole)
                    uuid = data["uuid"]
                    aml.uuids.remove(uuid)
                    aml.takeItem(aml.row(item))
                if aml.count():
                    if aml.count() == first_selected:
                        aml.setCurrentRow(aml.count() - 1)
                    else:
                        aml.setCurrentRow(first_selected)

                # Insert items into other list
                if not iml.selectedIndexes():
                    count = self.___get_relative_middle(iml)
                else:
                    count = iml.row(iml.selectedItems()[-1]) + 1
                for item in items_to_move:
                    iml.insertItem(count, item)
                    count += 1
        # List error/warnings are automatically recalculated when a mod is inserted/removed from a list

    def __handle_inactive_mod_key_press(self, key: str) -> None:
        """
        If the Right Arrow key is pressed while the user is focused on the
        Inactive Mods List, the focus is shifted to the Active Mods List.
        If no Active Mod was previously selected, the middle (relative)
        one is selected. `__mod_list_slot` is also called to update the
        Mod Info Panel.

        If the Return or Space button is pressed the selected mods in the
        current list are deleted from the current list and inserted
        into the other list.
        """

        aml = self.mods_panel.active_mods_list
        iml = self.mods_panel.inactive_mods_list
        if key == "Right":
            aml.setFocus()
            if not aml.selectedIndexes():
                aml.setCurrentRow(self.___get_relative_middle(aml))
            data = aml.selectedItems()[0].data(Qt.ItemDataRole.UserRole)
            uuid = data["uuid"]
            self.__mod_list_slot(uuid)

        elif key == "Return" or key == "Space" or key == "DoubleClick":
            # TODO: graphical bug where if you hold down the key, items are
            # inserted too quickly and become empty items

            items_to_move = iml.selectedItems().copy()
            if items_to_move:
                first_selected = sorted(iml.row(i) for i in items_to_move)[0]

                # Remove items from current list
                for item in items_to_move:
                    data = item.data(Qt.ItemDataRole.UserRole)
                    uuid = data["uuid"]
                    iml.uuids.remove(uuid)
                    iml.takeItem(iml.row(item))
                if iml.count():
                    if iml.count() == first_selected:
                        iml.setCurrentRow(iml.count() - 1)
                    else:
                        iml.setCurrentRow(first_selected)

                # Insert items into other list
                if not aml.selectedIndexes():
                    count = self.___get_relative_middle(aml)
                else:
                    count = aml.row(aml.selectedItems()[-1]) + 1
                for item in items_to_move:
                    aml.insertItem(count, item)
                    count += 1
        # List error/warnings are automatically recalculated when a mod is inserted/removed from a list

    def __insert_data_into_lists(
        self, active_mods_uuids: list[str], inactive_mods_uuids: list[str]
    ) -> None:
        """
        Insert active mods and inactive mods into respective mod list widgets.

        :param active_mods_uuids: list of active mod uuids
        :param inactive_mods_uuids: list of inactive mod uuids
        """
        logger.info(
            f"Inserting mod data into active [{len(active_mods_uuids)}] and inactive [{len(inactive_mods_uuids)}] mod lists"
        )
        self.mods_panel.active_mods_list.recreate_mod_list(
            list_type="active", uuids=active_mods_uuids
        )
        self.mods_panel.inactive_mods_list.recreate_mod_list_and_sort(
            list_type="inactive",
            uuids=inactive_mods_uuids,
            key=ModsPanelSortKey.MODNAME,
        )
        logger.info(
            f"Finished inserting mod data into active [{len(active_mods_uuids)}] and inactive [{len(inactive_mods_uuids)}] mod lists"
        )
        # Recalculate warnings for both lists
        # self.mods_panel.active_mods_list.recalculate_warnings_signal.emit()
        # self.mods_panel.inactive_mods_list.recalculate_warnings_signal.emit()

    def __duplicate_mods_prompt(self) -> None:
        list_of_duplicate_mods = "\n".join(
            [f"* {mod}" for mod in self.duplicate_mods.keys()]
        )
        dialogue.show_warning(
            title="发现重复模组",
            text="在您的ModsConfig.xml（当前激活模组列表）中检测到以下Package ID存在重复模组",
            information=(
                "下列模组已在ModsConfig.xml中启用，但在您的模组数据源中发现重复实例。"
                "原版游戏会采用首个匹配的Package ID的'本地模组'，因此RimSort也将遵循此逻辑。"
            ),
            details=list_of_duplicate_mods,
        )

    def __missing_mods_prompt(self) -> None:
        logger.debug(f"Could not find data for {len(self.missing_mods)} active mods")
        if (  # User configuration
            self.settings_controller.settings.try_download_missing_mods
            and self.metadata_manager.external_steam_metadata
        ):  # Do we even have metadata to lookup...?
            self.missing_mods_prompt = MissingModsPrompt(
                packageids=self.missing_mods,
            )
            self.missing_mods_prompt._populate_from_metadata()
            self.missing_mods_prompt.setWindowModality(
                Qt.WindowModality.ApplicationModal
            )
            self.missing_mods_prompt.show()
        else:
            list_of_missing_mods = "\n".join([f"* {mod}" for mod in self.missing_mods])
            dialogue.show_information(
                text="无法找到某些模组的数据！",
                information=(
                    "以下模组已在您的模组列表中启用，但在本地/创意工坊模组路径中未找到相关数据。\n\n请检查您的游戏配置路径是否设置正确？"
                ),
                details=list_of_missing_mods,
            )

    def __mod_list_slot(self, uuid: str) -> None:
        """
        This slot method is triggered when the user clicks on an item
        on a mod list. It takes the internal uuid and gets the
        complete json mod info for that internal uuid. It passes
        this information to the mod info panel to display.

        :param uuid: uuid of mod
        """
        self.mod_info_panel.display_mod_info(
            uuid=uuid,
            render_unity_rt=self.settings_controller.settings.render_unity_rich_text,
        )

    def __repopulate_lists(self, is_initial: bool = False) -> None:
        """
        Get active and inactive mod lists based on the config path
        and write them to the list widgets. is_initial indicates if
        this function is running at app initialization. If is_initial is
        true, then write the active_mods_data and inactive_mods_data to
        restore variables.
        """
        logger.info("Repopulating mod lists")
        (
            active_mods_uuids,
            inactive_mods_uuids,
            self.duplicate_mods,
            self.missing_mods,
        ) = metadata.get_mods_from_list(
            mod_list=str(
                (
                    Path(
                        self.settings_controller.settings.instances[
                            self.settings_controller.settings.current_instance
                        ].config_folder
                    )
                    / "ModsConfig.xml"
                )
            )
        )
        self.active_mods_uuids_last_save = active_mods_uuids
        if is_initial:
            logger.info("Caching initial active/inactive mod lists")
            self.active_mods_uuids_restore_state = active_mods_uuids
            self.inactive_mods_uuids_restore_state = inactive_mods_uuids

        self.__insert_data_into_lists(active_mods_uuids, inactive_mods_uuids)

    #########
    # SLOTS # Can this be cleaned up & moved to own module...?
    #########

    # ACTIONS PANEL ACTIONS

    def actions_slot(self, action: str) -> None:
        """
        Slot for the `actions_signal` signals

        :param action: string indicating action
        """
        logger.info(f"USER ACTION: received action {action}")
        # game configuration panel actions
        if action == "check_for_update":
            self._do_check_for_update()
        # actions panel actions
        if action == "refresh":
            self._do_refresh()
        if action == "clear":
            self._do_clear()
        if action == "restore":
            self._do_restore()
        if action == "sort":
            self._do_sort()
        if "textures" in action:
            logger.debug("Initiating new todds operation...")
            # Setup Environment
            todds_txt_path = str((Path(gettempdir()) / "todds.txt"))
            if os.path.exists(todds_txt_path):
                os.remove(todds_txt_path)
            if not self.settings_controller.settings.todds_active_mods_target:
                local_mods_target = self.settings_controller.settings.instances[
                    self.settings_controller.settings.current_instance
                ].local_folder
                if local_mods_target and local_mods_target != "":
                    with open(todds_txt_path, "a", encoding="utf-8") as todds_txt_file:
                        todds_txt_file.write(os.path.abspath(local_mods_target) + "\n")
                workshop_mods_target = self.settings_controller.settings.instances[
                    self.settings_controller.settings.current_instance
                ].workshop_folder
                if workshop_mods_target and workshop_mods_target != "":
                    with open(todds_txt_path, "a", encoding="utf-8") as todds_txt_file:
                        todds_txt_file.write(
                            os.path.abspath(workshop_mods_target) + "\n"
                        )
            else:
                with open(todds_txt_path, "a", encoding="utf-8") as todds_txt_file:
                    for uuid in self.mods_panel.active_mods_list.uuids:
                        todds_txt_file.write(
                            os.path.abspath(
                                self.metadata_manager.internal_local_metadata[uuid][
                                    "path"
                                ]
                            )
                            + "\n"
                        )
            if action == "optimize_textures":
                self._do_optimize_textures(todds_txt_path)
            if action == "delete_textures":
                self._do_delete_dds_textures(todds_txt_path)
        if action == "add_git_mod":
            self._do_add_git_mod()
        if action == "browse_workshop":
            self._do_browse_workshop()
        if action == "import_steamcmd_acf_data":
            metadata.import_steamcmd_acf_data(
                rimsort_storage_path=str(AppInfo().app_storage_folder),
                steamcmd_appworkshop_acf_path=self.steamcmd_wrapper.steamcmd_appworkshop_acf_path,
            )
        if action == "reset_steamcmd_acf_data":
            if os.path.exists(self.steamcmd_wrapper.steamcmd_appworkshop_acf_path):
                logger.debug(
                    f"Deleting SteamCMD ACF data: {self.steamcmd_wrapper.steamcmd_appworkshop_acf_path}"
                )
                os.remove(self.steamcmd_wrapper.steamcmd_appworkshop_acf_path)
            else:
                logger.debug("SteamCMD ACF data does not exist. Skipping action.")
        if action == "update_workshop_mods":
            self._do_check_for_workshop_updates()
        if action == "import_list_file_xml":
            self._do_import_list_file_xml()
        if action == "import_list_rentry":
            self._do_import_list_rentry()
        if action == "export_list_file_xml":
            self._do_export_list_file_xml()
        if action == "export_list_clipboard":
            self._do_export_list_clipboard()
        if action == "upload_list_rentry":
            self._do_upload_list_rentry()
        if action == "save":
            self._do_save()
        # settings panel actions
        if action == "configure_github_identity":
            self._do_configure_github_identity()
        if action == "configure_steam_database_path":
            self._do_configure_steam_db_file_path()
        if action == "configure_steam_database_repo":
            self._do_configure_steam_database_repo()
        if action == "download_steam_database":
            if GIT_EXISTS:
                self._do_clone_repo_to_path(
                    base_path=str(AppInfo().databases_folder),
                    repo_url=self.settings_controller.settings.external_steam_metadata_repo,
                )
            else:
                self._do_notify_no_git()
        if action == "upload_steam_database":
            if GIT_EXISTS:
                self._do_upload_db_to_repo(
                    repo_url=self.settings_controller.settings.external_steam_metadata_repo,
                    file_name="steamDB.json",
                )
            else:
                self._do_notify_no_git()
        if action == "configure_community_rules_db_path":
            self._do_configure_community_rules_db_file_path()
        if action == "configure_community_rules_db_repo":
            self._do_configure_community_rules_db_repo()
        if action == "download_community_rules_database":
            if GIT_EXISTS:
                self._do_clone_repo_to_path(
                    base_path=str(AppInfo().databases_folder),
                    repo_url=self.settings_controller.settings.external_community_rules_repo,
                )
            else:
                self._do_notify_no_git()
        if action == "open_community_rules_with_rule_editor":
            self._do_open_rule_editor(compact=False, initial_mode="community_rules")
        if action == "upload_community_rules_database":
            if GIT_EXISTS:
                self._do_upload_db_to_repo(
                    repo_url=self.settings_controller.settings.external_community_rules_repo,
                    file_name="communityRules.json",
                )
            else:
                self._do_notify_no_git()
        if action == "build_steam_database_thread":
            self._do_build_database_thread()
        if "download_entire_workshop" in action:
            self._do_download_entire_workshop(action)
        if action == "merge_databases":
            self._do_merge_databases()
        if action == "set_database_expiry":
            self._do_set_database_expiry()
        if action == "edit_steam_webapi_key":
            self._do_edit_steam_webapi_key()
        if action == "comparison_report":
            self._do_generate_metadata_comparison_report()

    # GAME CONFIGURATION PANEL

    def _do_check_for_update(self) -> None:
        logger.debug("Skipping update check...")
        return
        # NOT NUITKA
        if "__compiled__" not in globals():
            logger.debug(
                "You are running from Python interpreter. Skipping update check..."
            )
            dialogue.show_warning(
                title="Update skipped",
                text="You are running from Python interpreter.",
                information="Skipping update check...",
            )
            return
        # NUITKA
        logger.debug("Checking for RimSort update...")
        current_version = self.metadata_manager.game_version
        try:
            json_response = self.__do_get_github_release_info()
        except Exception as e:
            logger.warning(
                f"Unable to retrieve latest release information due to exception: {e.__class__}"
            )
            return
        tag_name = json_response["tag_name"]
        tag_name_updated = tag_name.replace("alpha", "Alpha")
        install_path = os.getcwd()
        logger.debug(f"Current RimSort release found: {tag_name}")
        logger.debug(f"Current RimSort version found: {current_version}")
        if current_version != tag_name:
            answer = dialogue.show_dialogue_conditional(
                title="发现RimSort更新",
                text=f"RimSort 已发布新版本：{tag_name}",
                information=f"当前运行版本：{current_version}\n是否立即更新？"
            )
            if answer == "&Yes":
                # Setup environment
                ARCH = platform.architecture()[0]
                CWD = os.getcwd()
                PROCESSOR = platform.processor()
                if PROCESSOR == "":
                    PROCESSOR = platform.machine()
                SYSTEM = platform.system()

                current_dir = os.path.dirname(os.path.abspath(sys.argv[0]))

                if SYSTEM == "Darwin":
                    current_dir = os.path.split(
                        os.path.split(os.path.dirname(os.path.abspath(sys.argv[0])))[0]
                    )[0]
                    executable_name = "RimSort.app"
                    if PROCESSOR == "i386" or PROCESSOR == "arm":
                        logger.warning(
                            f"Darwin/MacOS system detected with a {ARCH} {PROCESSOR} CPU..."
                        )
                        target_archive = (
                            f"RimSort-{tag_name_updated}_{SYSTEM}_{PROCESSOR}.zip"
                        )
                    else:
                        logger.warning(
                            f"Unsupported processor {SYSTEM} {ARCH} {PROCESSOR}"
                        )
                        return
                elif SYSTEM == "Linux":
                    executable_name = "RimSort.bin"
                    logger.warning(
                        f"Linux system detected with a {ARCH} {PROCESSOR} CPU..."
                    )
                    target_archive = (
                        f"RimSort-{tag_name_updated}_{SYSTEM}_{PROCESSOR}.zip"
                    )
                elif SYSTEM == "Windows":
                    executable_name = "RimSort.exe"
                    logger.warning(
                        f"Windows system detected with a {ARCH} {PROCESSOR} CPU..."
                    )
                    target_archive = f"RimSort-{tag_name_updated}_{SYSTEM}.zip"
                else:
                    logger.warning(f"Unsupported system {SYSTEM} {ARCH} {PROCESSOR}")
                    return
                # Try to find a valid release from our generated archive name
                for asset in json_response["assets"]:
                    if asset["name"] == target_archive:
                        browser_download_url = asset["browser_download_url"]
                # If we don't have it from our query...
                if "browser_download_url" not in locals():
                    dialogue.show_warning(
                        title="Unable to complete update",
                        text=f"Failed to find valid RimSort release for {SYSTEM} {ARCH} {PROCESSOR}",
                    )
                    return
                target_archive_extracted = target_archive.replace(".zip", "")
                try:
                    logger.debug(
                        f"Downloading & extracting RimSort release from: {browser_download_url}"
                    )
                    self.do_threaded_loading_animation(
                        gif_path=str(
                            AppInfo().theme_data_folder
                            / "default-icons"
                            / "refresh.gif"
                        ),
                        target=partial(
                            self.__do_download_extract_release_to_tempdir,
                            url=browser_download_url,
                        ),
                        text=f"RimSort update found. Downloading RimSort {tag_name_updated} release...",
                    )
                    temp_dir = "RimSort" if SYSTEM != "Darwin" else "RimSort.app"
                    answer = dialogue.show_dialogue_conditional(
                        title="更新已就绪",
                        text="是否立即执行更新？",
                        information=f"\n已成功获取最新版本，更新程序将从以下路径安装：{os.path.join(gettempdir(), temp_dir)}"
                    )
                    if answer != "&Yes":
                        return
                except Exception:
                    stacktrace = traceback.format_exc()
                    dialogue.show_warning(
                        title="更新获取失败",
                        text="最新版 RimSort 下载失败！",
                        information=f"可能原因：<br>文件地址是否变更？<br>当前网络环境是否受限？<br>下载地址：{browser_download_url}",
                        details=stacktrace,
                    )
                    return
                # Stop watchdog
                logger.info("Stopping watchdog Observer thread before update...")
                self.stop_watchdog_signal.emit()
                # https://stackoverflow.com/a/21805723
                if SYSTEM == "Darwin":  # MacOS
                    popen_args = [
                        "/bin/bash",
                        str((Path(current_dir) / "Contents" / "MacOS" / "update.sh")),
                    ]
                    p = subprocess.Popen(popen_args)
                else:
                    try:
                        subprocess.CREATE_NEW_PROCESS_GROUP
                    except AttributeError:  # not Windows, so assume POSIX; if not, we'll get a usable exception
                        popen_args = [
                            "/bin/bash",
                            str((AppInfo().application_folder / "update.sh")),
                        ]
                        p = subprocess.Popen(
                            popen_args,
                            start_new_session=True,
                        )
                    else:  # Windows
                        popen_args = [
                            "start",
                            "/wait",
                            "cmd",
                            "/c",
                            str(
                                (
                                    AppInfo.application_folder,
                                    "update.bat",
                                )
                            ),
                        ]
                        p = subprocess.Popen(
                            popen_args,
                            creationflags=subprocess.CREATE_NEW_PROCESS_GROUP,
                            shell=True,
                        )
                logger.debug(f"External updater script launched with PID: {p.pid}")
                logger.debug(f"Arguments used: {popen_args}")
                sys.exit()
        else:
            logger.debug("Up to date!")
            dialogue.show_information(
                title="RimSort 已是最新版本！",
                text=f"当前运行的版本已是最新发布版本：{tag_name}"
            )

    def __do_download_extract_release_to_tempdir(self, url: str) -> None:
        with ZipFile(BytesIO(requests_get(url).content)) as zipobj:
            zipobj.extractall(gettempdir())

    def __do_get_github_release_info(self) -> dict[str, Any]:
        # Parse latest release
        raw = requests_get(
            "https://api.github.com/repos/RimSort/RimSort/releases/latest"
        )
        return raw.json()

    # INFO PANEL ANIMATIONS

    def do_threaded_loading_animation(
        self, gif_path: str, target: Callable[..., Any], text: str | None = None
    ) -> Any:
        # Hide the info panel widgets
        self.mod_info_panel.info_panel_frame.hide()
        # Disable widgets while loading
        self.disable_enable_widgets_signal.emit(False)
        # Encapsulate mod parsing inside a nice lil animation
        loading_animation = LoadingAnimation(
            gif_path=gif_path,
            target=target,
        )
        self.mod_info_panel.panel.addWidget(loading_animation)
        # If any text message specified, pass it to the info panel as well
        loading_animation_text_label = None
        if text:
            loading_animation_text_label = QLabel(text)
            loading_animation_text_label.setAlignment(Qt.AlignmentFlag.AlignCenter)
            loading_animation_text_label.setObjectName("loadingAnimationString")
            self.mod_info_panel.panel.addWidget(loading_animation_text_label)
        loop = QEventLoop()
        loading_animation.finished.connect(loop.quit)
        loop.exec_()
        data = loading_animation.data
        # Remove text label if it was passed
        if text and loading_animation_text_label is not None:
            self.mod_info_panel.panel.removeWidget(loading_animation_text_label)
            loading_animation_text_label.close()
        # Enable widgets again after loading
        self.disable_enable_widgets_signal.emit(True)
        # Show the info panel widgets
        self.mod_info_panel.info_panel_frame.show()
        logger.debug(f"Returning {type(data)}")
        return data

    # ACTIONS PANEL

    def _do_refresh(self, is_initial: bool = False) -> None:
        """
        Refresh expensive calculations & repopulate lists with that refreshed data
        """
        EventBus().refresh_started.emit()
        EventBus().do_save_button_animation_stop.emit()
        # If we are refreshing cache from user action
        if not is_initial:
            # Reset the data source filters to default and clear searches
            # Avoid recalculating warnings/errors when clearing search
            # Recalculation for each list will be triggered by mods being reinserted into inactive and active lists automatically
            self.mods_panel.active_mods_filter_data_source_index = len(
                self.mods_panel.data_source_filter_icons
            )
            self.mods_panel.signal_clear_search(
                list_type="Active", recalculate_list_errors_warnings=False
            )
            self.mods_panel.inactive_mods_filter_data_source_index = len(
                self.mods_panel.data_source_filter_icons
            )
            self.mods_panel.signal_clear_search(
                list_type="Inactive", recalculate_list_errors_warnings=False
            )
            self.mods_panel.active_mods_filter_data_source_index = len(
                self.mods_panel.data_source_filter_icons
            )
        # Check if paths are set
        if self.check_if_essential_paths_are_set(prompt=is_initial):
            # Run expensive calculations to set cache data
            self.do_threaded_loading_animation(
                gif_path=str(
                    AppInfo().theme_data_folder / "default-icons" / "rimsort.gif"
                ),
                target=partial(
                    self.metadata_manager.refresh_cache, is_initial=is_initial
                ),
                text="正在扫描模组来源，加载数据中",
            )

            # Insert mod data into list
            self.__repopulate_lists(is_initial=is_initial)

            # If we have duplicate mods, prompt user
            if (
                self.settings_controller.settings.duplicate_mods_warning
                and self.duplicate_mods
                and len(self.duplicate_mods) > 0
            ):
                self.__duplicate_mods_prompt()
            elif not self.settings_controller.settings.duplicate_mods_warning:
                logger.debug(
                    "User preference is not configured to display duplicate mods. Skipping..."
                )

            # If we have missing mods, prompt user
            if self.missing_mods and len(self.missing_mods) > 0:
                self.__missing_mods_prompt()

            # Check Workshop mods for updates if configured
            if (
                self.settings_controller.settings.steam_mods_update_check
            ):  # Check SteamCMD/Steam mods for updates if configured
                logger.info(
                    "User preference is configured to check Workshop mod for updates. Checking for Workshop mod updates..."
                )
                self._do_check_for_workshop_updates()
            else:
                logger.info(
                    "User preference is not configured to check Steam mods for updates. Skipping..."
                )
        else:
            self.__insert_data_into_lists([], [])
            logger.warning(
                "Essential paths have not been set. Passing refresh and resetting mod lists"
            )
            # Wait for settings dialog to be closed before continuing.
            # This is to ensure steamcmd check and other ops are done after the user has a chance to set paths
            if not self.settings_controller.settings_dialog.isHidden():
                loop = QEventLoop()
                self.settings_controller.settings_dialog.finished.connect(loop.quit)
                loop.exec_()
                logger.debug("Settings dialog closed. Continuing with refresh...")

        EventBus().refresh_finished.emit()

    def _do_clear(self) -> None:
        """
        Method to clear all the non-base, non-DLC mods from the active
        list widget and put them all into the inactive list widget.
        """
        self.mods_panel.active_mods_filter_data_source_index = len(
            self.mods_panel.data_source_filter_icons
        )
        self.mods_panel.signal_clear_search(list_type="Active")
        self.mods_panel.inactive_mods_filter_data_source_index = len(
            self.mods_panel.data_source_filter_icons
        )
        self.mods_panel.signal_clear_search(list_type="Inactive")
        # Metadata to insert
        active_mods_uuids: list[str] = []
        inactive_mods_uuids: list[str] = []
        logger.info("Clearing mods from active mod list")
        # Define the order of the DLC package IDs
        package_id_order = [
            app_constants.RIMWORLD_DLC_METADATA["294100"]["packageid"],
            app_constants.RIMWORLD_DLC_METADATA["1149640"]["packageid"],
            app_constants.RIMWORLD_DLC_METADATA["1392840"]["packageid"],
            app_constants.RIMWORLD_DLC_METADATA["1826140"]["packageid"],
            app_constants.RIMWORLD_DLC_METADATA["2380740"]["packageid"],
        ]
        # Create a set of all package IDs from mod_data
        package_ids_set = set(
            mod_data["packageid"]
            for mod_data in self.metadata_manager.internal_local_metadata.values()
        )
        # Iterate over the DLC package IDs in the correct order
        for package_id in package_id_order:
            if package_id in package_ids_set:
                # Append the UUIDs to active_mods_uuids if the package ID exists in mod_data
                active_mods_uuids.extend(
                    uuid
                    for uuid, mod_data in self.metadata_manager.internal_local_metadata.items()
                    if mod_data["data_source"] == "expansion"
                    and mod_data["packageid"] == package_id
                )
        # Append the remaining UUIDs to inactive_mods_uuids
        inactive_mods_uuids.extend(
            uuid
            for uuid in self.metadata_manager.internal_local_metadata.keys()
            if uuid not in active_mods_uuids
        )
        # Disable widgets while inserting
        self.disable_enable_widgets_signal.emit(False)
        # Insert data into lists
        self.__insert_data_into_lists(active_mods_uuids, inactive_mods_uuids)
        # Re-enable widgets after inserting
        self.disable_enable_widgets_signal.emit(True)

    def _do_sort(self, check_deps: bool = True) -> None:
        """
        Trigger sorting of all active mods using user-configured algorithm
        & all available & configured metadata
        """
        # Get the live list of active and inactive mods. This is because the user
        # will likely sort before saving.
        logger.debug("Starting sorting mods")
        self.mods_panel.signal_clear_search(list_type="Active")
        self.mods_panel.active_mods_filter_data_source_index = len(
            self.mods_panel.data_source_filter_icons
        )
        self.mods_panel.on_active_mods_search_data_source_filter()
        self.mods_panel.signal_clear_search(list_type="Inactive")
        self.mods_panel.inactive_mods_filter_data_source_index = len(
            self.mods_panel.data_source_filter_icons
        )
        self.mods_panel.on_inactive_mods_search_data_source_filter()

        # Get active mods
        active_mods = set(self.mods_panel.active_mods_list.uuids)

        # Check for missing dependencies if enabled in settings and check_deps is True
        if check_deps and self.settings_controller.settings.check_dependencies_on_sort:
            missing_deps = self.metadata_manager.get_missing_dependencies(active_mods)
            if missing_deps:
                dialog = MissingDependenciesDialog()
                selected_deps = dialog.show_dialog(missing_deps)

                if selected_deps:
                    # Add selected mods to active mods
                    for mod_id in selected_deps:
                        # Find the UUID for this package ID
                        for (
                            uuid,
                            mod_data,
                        ) in self.metadata_manager.internal_local_metadata.items():
                            if mod_data.get("packageid") == mod_id:
                                if uuid not in active_mods:
                                    active_mods.add(uuid)
                                break

        # Get package IDs for active mods
        active_package_ids = set()
        for uuid in active_mods:
            active_package_ids.add(
                self.metadata_manager.internal_local_metadata[uuid]["packageid"]
            )

        # Get the current order of active mods list
        current_order = list(active_mods)
        try:
            sorter = Sorter(
                self.settings_controller.settings.sorting_algorithm,
                active_package_ids=active_package_ids,
                active_uuids=active_mods,
            )
        except NotImplementedError as e:
            dialogue.show_warning(
                title="排序算法未实现",
                text="选定的排序算法未实现",
                information=(
                    "这可能是由于设置文件损坏、跨版本迁移错误或模组管理器冲突引起的。"
                    "请尝试重置设置、选择其他排序算法或删除设置文件。"
                    "若问题仍未解决，请向开发者报告。"
                ),
                details=str(e),
            )
            logger.error(f"Sort failed. Sorting algorithm not implemented: {e}")
            return

        success, new_order = sorter.sort()

        # Check if the order has changed
        if success and new_order == current_order:
            logger.info(
                "The order of mods in List has not changed. Skipping insertion."
            )
        elif success:
            logger.info(
                "Finished combining all tiers of mods. Inserting into mod lists!"
            )
            # Disable widgets while inserting
            self.disable_enable_widgets_signal.emit(False)
            # Insert data into lists
            self.__insert_data_into_lists(
                new_order,
                [
                    uuid
                    for uuid in self.metadata_manager.internal_local_metadata
                    if uuid not in set(new_order)
                ],
            )
            # Enable widgets again after inserting
            self.disable_enable_widgets_signal.emit(True)
        elif not success:
            logger.warning("Failed to sort mods. Skipping insertion.")
        else:
            logger.warning("Unknown error occurred. Skipping insertion.")

    def _do_import_list_file_xml(self) -> None:
        """
        Open a user-selected XML file. Calculate
        and display active and inactive lists based on this file.
        """
        logger.info("Opening file dialog to select input file")
        file_path = dialogue.show_dialogue_file(
            mode="open",
            caption="打开模组列表",
            _dir=str(AppInfo().saved_modlists_folder),
            _filter="RimWorld mod list (*.rml *.rws *.xml)",
        )
        logger.info(f"Selected path: {file_path}")
        if file_path:
            self.mods_panel.signal_clear_search(list_type="Active")
            self.mods_panel.active_mods_filter_data_source_index = len(
                self.mods_panel.data_source_filter_icons
            )
            self.mods_panel.signal_search_source_filter(list_type="Active")
            self.mods_panel.signal_clear_search(list_type="Inactive")
            self.mods_panel.inactive_mods_filter_data_source_index = len(
                self.mods_panel.data_source_filter_icons
            )
            self.mods_panel.signal_search_source_filter(list_type="Inactive")
            logger.info(f"Trying to import mods list from XML: {file_path}")
            (
                active_mods_uuids,
                inactive_mods_uuids,
                self.duplicate_mods,
                self.missing_mods,
            ) = metadata.get_mods_from_list(mod_list=file_path)
            logger.info("Got new mods according to imported XML")
            self.__insert_data_into_lists(active_mods_uuids, inactive_mods_uuids)
            # If we have duplicate mods, prompt user
            if (
                self.settings_controller.settings.duplicate_mods_warning
                and self.duplicate_mods
                and len(self.duplicate_mods) > 0
            ):
                self.__duplicate_mods_prompt()
            elif not self.settings_controller.settings.duplicate_mods_warning:
                logger.debug(
                    "User preference is not configured to display duplicate mods. Skipping..."
                )
            # If we have missing mods, prompt user
            if self.missing_mods and len(self.missing_mods) >= 1:
                self.__missing_mods_prompt()
        else:
            logger.debug("USER ACTION: pressed cancel, passing")

    def _do_export_list_file_xml(self) -> None:
        """
        Export the current list of active mods to a user-designated
        file. The current list does not need to have been saved.
        """
        logger.info("Opening file dialog to specify output file")
        file_path = dialogue.show_dialogue_file(
            mode="save",
            caption="保存模组列表",
            _dir=str(AppInfo().saved_modlists_folder),
            _filter="XML (*.xml)",
        )
        logger.info(f"Selected path: {file_path}")
        if file_path:
            logger.info("Exporting current active mods to ModsConfig.xml format")
            active_mods = []
            for uuid in self.mods_panel.active_mods_list.uuids:
                package_id = self.metadata_manager.internal_local_metadata[uuid][
                    "packageid"
                ]
                if package_id in active_mods:  # This should NOT be happening
                    logger.critical(
                        f"Tried to export more than 1 identical package ids to the same mod list. Skipping duplicate {package_id}"
                    )
                    continue
                else:  # Otherwise, proceed with adding the mod package_id
                    if (
                        package_id in self.duplicate_mods.keys()
                    ):  # Check if mod has duplicates
                        if (
                            self.metadata_manager.internal_local_metadata[uuid][
                                "data_source"
                            ]
                            == "workshop"
                        ):
                            active_mods.append(package_id + "_steam")
                            continue  # Append `_steam` suffix if Steam mod, continue to next mod
                    active_mods.append(package_id)
            logger.info(f"Collected {len(active_mods)} active mods for export")
            mods_config_data = generate_rimworld_mods_list(
                self.metadata_manager.game_version, active_mods
            )
            try:
                logger.info(
                    f"Saving generated ModsConfig.xml style list to selected path: {file_path}"
                )
                if not file_path.endswith(".xml"):
                    json_to_xml_write(mods_config_data, file_path + ".xml")
                else:
                    json_to_xml_write(mods_config_data, file_path)
            except Exception:
                dialogue.show_fatal_error(
                    title="导出到文件失败",
                    text="未能导出当前启用的模组到文件：",
                    information=f"{file_path}",
                    details=traceback.format_exc(),
                )
        else:
            logger.debug("USER ACTION: pressed cancel, passing")

    def _do_import_list_rentry(self) -> None:
        # Create an instance of RentryImport
        rentry_import = RentryImport(self.settings_controller)
        # Exit if user cancels or no package IDs
        if not rentry_import.package_ids:
            logger.debug("USER ACTION: pressed cancel or no package IDs, passing")
            return
        # Clear Active and Inactive search and data source filter
        self.mods_panel.signal_clear_search(list_type="Active")
        self.mods_panel.active_mods_filter_data_source_index = len(
            self.mods_panel.data_source_filter_icons
        )
        self.mods_panel.signal_search_source_filter(list_type="Active")
        self.mods_panel.signal_clear_search(list_type="Inactive")
        self.mods_panel.inactive_mods_filter_data_source_index = len(
            self.mods_panel.data_source_filter_icons
        )
        self.mods_panel.signal_search_source_filter(list_type="Inactive")

        # Log the attempt to import mods list from Rentry.co
        logger.info(
            f"Trying to import {len(rentry_import.package_ids)} mods from Rentry.co list"
        )

        # Generate uuids based on existing mods, calculate duplicates, and missing mods
        (
            active_mods_uuids,
            inactive_mods_uuids,
            self.duplicate_mods,
            self.missing_mods,
        ) = metadata.get_mods_from_list(mod_list=rentry_import.package_ids)

        # Insert data into lists
        self.__insert_data_into_lists(active_mods_uuids, inactive_mods_uuids)
        logger.info("Got new mods according to imported Rentry.co")

        # If we have duplicate mods and user preference is configured to display them, prompt user
        if (
            self.settings_controller.settings.duplicate_mods_warning
            and self.duplicate_mods
            and len(self.duplicate_mods) > 0
        ):
            self.__duplicate_mods_prompt()
        elif not self.settings_controller.settings.duplicate_mods_warning:
            logger.debug(
                "User preference is not configured to display duplicate mods. Skipping..."
            )

        # If we have missing mods, prompt the user
        if self.missing_mods and len(self.missing_mods) >= 1:
            self.__missing_mods_prompt()

    def _do_import_list_workshop_collection(self) -> None:
        # Create an instance of collection_import
        # This also triggers the import dialogue and gets result
        collection_import = CollectionImport(metadata_manager=self.metadata_manager)
        # Exit if user cancels or no package IDs
        if not collection_import.package_ids:
            logger.debug("USER ACTION: pressed cancel or no package IDs, passing")
            return
        # Clear Active and Inactive search and data source filter
        self.mods_panel.signal_clear_search(list_type="Active")
        self.mods_panel.active_mods_filter_data_source_index = len(
            self.mods_panel.data_source_filter_icons
        )
        self.mods_panel.signal_search_source_filter(list_type="Active")
        self.mods_panel.signal_clear_search(list_type="Inactive")
        self.mods_panel.inactive_mods_filter_data_source_index = len(
            self.mods_panel.data_source_filter_icons
        )
        self.mods_panel.signal_search_source_filter(list_type="Inactive")

        # Log the attempt to import mods list from Workshop collection
        logger.info(
            f"Trying to import {len(collection_import.package_ids)} mods from Workshop collection list"
        )

        # Generate uuids based on existing mods, calculate duplicates, and missing mods
        (
            active_mods_uuids,
            inactive_mods_uuids,
            self.duplicate_mods,
            self.missing_mods,
        ) = metadata.get_mods_from_list(mod_list=collection_import.package_ids)

        # Insert data into lists
        self.__insert_data_into_lists(active_mods_uuids, inactive_mods_uuids)
        logger.info("Got new mods according to imported Workshop collection")

        # If we have duplicate mods and user preference is configured to display them, prompt user
        if (
            self.settings_controller.settings.duplicate_mods_warning
            and self.duplicate_mods
            and len(self.duplicate_mods) > 0
        ):
            self.__duplicate_mods_prompt()
        elif not self.settings_controller.settings.duplicate_mods_warning:
            logger.debug(
                "User preference is not configured to display duplicate mods. Skipping..."
            )

        # If we have missing mods, prompt the user
        if self.missing_mods and len(self.missing_mods) >= 1:
            self.__missing_mods_prompt()

    def _do_export_list_clipboard(self) -> None:
        """
        Export the current list of active mods to the clipboard in a
        readable format. The current list does not need to have been saved.
        """
        logger.info("Generating report to export mod list to clipboard")
        # Build our lists
        active_mods = []
        active_mods_packageid_to_uuid = {}
        for uuid in self.mods_panel.active_mods_list.uuids:
            package_id = self.metadata_manager.internal_local_metadata[uuid][
                "packageid"
            ]
            if package_id in active_mods:  # This should NOT be happening
                logger.critical(
                    "Tried to export more than 1 identical package ids to the same mod list. "
                    + f"Skipping duplicate {package_id}"
                )
                continue
            else:  # Otherwise, proceed with adding the mod package_id
                active_mods.append(package_id)
                active_mods_packageid_to_uuid[package_id] = uuid
        logger.info(f"Collected {len(active_mods)} active mods for export")
        # Build our report
        active_mods_clipboard_report = (
            f"Created with RimSort {AppInfo().app_version}"
            + f"\nRimWorld game version this list was created for: {self.metadata_manager.game_version}"
            + f"\nTotal # of mods: {len(active_mods)}\n"
        )
        for package_id in active_mods:
            uuid = active_mods_packageid_to_uuid[package_id]
            if self.metadata_manager.internal_local_metadata[uuid].get("name"):
                name = self.metadata_manager.internal_local_metadata[uuid]["name"]
            else:
                name = "No name specified"
            if self.metadata_manager.internal_local_metadata[uuid].get("url"):
                url = self.metadata_manager.internal_local_metadata[uuid]["url"]
            elif self.metadata_manager.internal_local_metadata[uuid].get("steam_url"):
                url = self.metadata_manager.internal_local_metadata[uuid]["steam_url"]
            else:
                url = "No url specified"
            active_mods_clipboard_report = (
                active_mods_clipboard_report
                + f"\n{name} "
                + f"[{package_id}]"
                + f"[{url}]"
            )
        # Copy report to clipboard
        dialogue.show_information(
            title="导出当前模组列表",
            text="当前模组列表报告已复制到剪贴板...",
            information='点击「show details」查看完整报告！',
            details=f"{active_mods_clipboard_report}",
        )
        copy_to_clipboard_safely(active_mods_clipboard_report)

    def _do_upload_list_rentry(self) -> None:
        """
        Export the current list of active mods to the clipboard in a
        readable format. The current list does not need to have been saved.
        """
        # Define our lists
        active_mods = []
        active_mods_packageid_to_uuid = {}
        active_steam_mods_packageid_to_pfid = {}
        active_steam_mods_pfid_to_preview_url = {}
        pfids = []
        # Build our lists
        for uuid in self.mods_panel.active_mods_list.uuids:
            package_id = MetadataManager.instance().internal_local_metadata[uuid][
                "packageid"
            ]
            if package_id in active_mods:  # This should NOT be happening
                logger.critical(
                    "Tried to export more than 1 identical package ids to the same mod list. "
                    + f"Skipping duplicate {package_id}"
                )
                continue
            else:  # Otherwise, proceed with adding the mod package_id
                active_mods.append(package_id)
                active_mods_packageid_to_uuid[package_id] = uuid
                if (
                    self.metadata_manager.internal_local_metadata[uuid].get("steamcmd")
                    or self.metadata_manager.internal_local_metadata[uuid][
                        "data_source"
                    ]
                    == "workshop"
                ) and self.metadata_manager.internal_local_metadata[uuid].get(
                    "publishedfileid"
                ):
                    publishedfileid = self.metadata_manager.internal_local_metadata[
                        uuid
                    ]["publishedfileid"]
                    active_steam_mods_packageid_to_pfid[package_id] = publishedfileid
                    pfids.append(publishedfileid)
        logger.info(f"Collected {len(active_mods)} active mods for export")
        if len(pfids) > 0:  # No empty queries...
            # Compile list of Steam Workshop publishing preview images that correspond
            # to a Steam mod in the active mod list
            webapi_response = ISteamRemoteStorage_GetPublishedFileDetails(pfids)
            if webapi_response is not None:
                for metadata in webapi_response:
                    pfid = metadata["publishedfileid"]
                    if metadata["result"] != 1:
                        logger.warning("Rentry.co export: Unable to get data for mod!")
                        logger.warning(
                            f"Invalid result returned from WebAPI for mod {pfid}"
                        )
                    else:
                        # Retrieve the preview image URL from the response
                        active_steam_mods_pfid_to_preview_url[pfid] = metadata[
                            "preview_url"
                        ]
        # Build our report
        active_mods_rentry_report = (
            "# RimWorld mod list       ![](https://github.com/RimSort/RimSort/blob/main/docs/rentry_preview.png?raw=true)"
            + f"\nCreated with RimSort {AppInfo().app_version}"
            + f"\nMod list was created for game version: `{self.metadata_manager.game_version}`"
            + "\n!!! info Local mods are marked as yellow labels with packageid in brackets."
            + f"\n\n\n\n!!! note Mod list length: `{len(active_mods)}`\n"
        )
        # Add a line for each mod
        for package_id in active_mods:
            count = active_mods.index(package_id) + 1
            uuid = active_mods_packageid_to_uuid[package_id]
            if self.metadata_manager.internal_local_metadata[uuid].get("name"):
                name = self.metadata_manager.internal_local_metadata[uuid]["name"]
            else:
                name = "No name specified"
            if (
                self.metadata_manager.internal_local_metadata[uuid].get("steamcmd")
                or self.metadata_manager.internal_local_metadata[uuid]["data_source"]
                == "workshop"
            ) and active_steam_mods_packageid_to_pfid.get(package_id):
                pfid = active_steam_mods_packageid_to_pfid[package_id]
                if active_steam_mods_pfid_to_preview_url.get(pfid):
                    preview_url = (
                        active_steam_mods_pfid_to_preview_url[pfid]
                        + "?imw=100&imh=100&impolicy=Letterbox"
                    )
                else:
                    preview_url = "https://github.com/RimSort/RimSort/blob/main/docs/rentry_steam_icon.png?raw=true"
                if self.metadata_manager.internal_local_metadata[uuid].get("steam_url"):
                    url = self.metadata_manager.internal_local_metadata[uuid][
                        "steam_url"
                    ]
                elif self.metadata_manager.internal_local_metadata[uuid].get("url"):
                    url = self.metadata_manager.internal_local_metadata[uuid]["url"]
                else:
                    url = None
                if url is None:
                    if package_id in active_steam_mods_packageid_to_pfid.keys():
                        active_mods_rentry_report = (
                            active_mods_rentry_report
                            + f"\n{str(count) + '.'} ![]({preview_url}) {name} packageid: {package_id}"
                        )
                else:
                    if package_id in active_steam_mods_packageid_to_pfid.keys():
                        active_mods_rentry_report = (
                            active_mods_rentry_report
                            + f"\n{str(count) + '.'} ![]({preview_url}) [{name}]({url} packageid: {package_id})"
                        )
            # if active_mods_json[uuid]["data_source"] == "expansion" or (
            #     active_mods_json[uuid]["data_source"] == "local"
            #     and not active_mods_json[uuid].get("steamcmd")
            # ):
            else:
                if self.metadata_manager.internal_local_metadata[uuid].get("url"):
                    url = self.metadata_manager.internal_local_metadata[uuid]["url"]
                elif self.metadata_manager.internal_local_metadata[uuid].get(
                    "steam_url"
                ):
                    url = self.metadata_manager.internal_local_metadata[uuid][
                        "steam_url"
                    ]
                else:
                    url = None
                if url is None:
                    active_mods_rentry_report = (
                        active_mods_rentry_report
                        + f"\n!!! warning {str(count) + '.'} {name} "
                        + "{"
                        + f"packageid: {package_id}"
                        + "} "
                    )
                else:
                    active_mods_rentry_report = (
                        active_mods_rentry_report
                        + f"\n!!! warning {str(count) + '.'} [{name}]({url}) "
                        + "{"
                        + f"packageid: {package_id}"
                        + "} "
                    )
        # Upload the report to Rentry.co
        rentry_uploader = RentryUpload(active_mods_rentry_report)
        successful = rentry_uploader.upload_success
        host = (
            urlparse(rentry_uploader.url).hostname
            if successful and (rentry_uploader.url is not None)
            else None
        )
        if rentry_uploader.url and host and host.endswith("rentry.co"):
            copy_to_clipboard_safely(rentry_uploader.url)
            dialogue.show_information(
                title="当前启用模组列表已上传",
                text=f"已成功将当前启用的模组列表报告上传至Rentry.co！链接已复制到剪贴板：<br><br>{rentry_uploader.url}",
                information='点击「show details」查看完整报告！',
                details=f"{active_mods_rentry_report}"
            )
        else:
            dialogue.show_warning(
                title="上传失败",
                text="向 Rentry.co 上传启用的模组模式列表失败",
            )

    def _do_open_app_directory(self) -> None:
        app_directory = os.getcwd()
        logger.info(f"Opening app directory: {app_directory}")
        platform_specific_open(app_directory)

    def _do_open_settings_directory(self) -> None:
        settings_directory = AppInfo().app_storage_folder
        logger.info(f"Opening settings directory: {settings_directory}")
        platform_specific_open(settings_directory)

    def _do_open_rimsort_logs_directory(self) -> None:
        logs_directory = AppInfo().user_log_folder
        logger.info(f"Opening RimSort logs directory: {logs_directory}")
        platform_specific_open(logs_directory)

    def _do_open_rimworld_directory(self) -> None:
        self._open_directory("RimWorld game", "game_folder")

    def _do_open_rimworld_config_directory(self) -> None:
        self._open_directory("RimWorld config", "config_folder")

    def _do_open_rimworld_logs_directory(self) -> None:
        user_home = Path.home()
        logs_directory = None
        if SystemInfo().operating_system == SystemInfo.OperatingSystem.MACOS:
            logs_directory = (
                user_home / "Library/Logs/Ludeon Studios/RimWorld by Ludeon Studios"
            )
        elif SystemInfo().operating_system == SystemInfo.OperatingSystem.LINUX:
            logs_directory = (
                user_home / ".config/unity3d/Ludeon Studios/RimWorld by Ludeon Studios"
            )
        elif SystemInfo().operating_system == SystemInfo.OperatingSystem.WINDOWS:
            logs_directory = (
                user_home / "AppData/LocalLow/Ludeon Studios/RimWorld by Ludeon Studios"
            )

        if logs_directory and logs_directory.exists():
            logger.info(f"Opening RimWorld logs directory: {logs_directory}")
            platform_specific_open(logs_directory)
        else:
            self.show_dialog_specify_paths("RimWorld logs")

    def _do_open_local_mods_directory(self) -> None:
        self._open_directory("Local mods", "local_folder")

    def _do_open_steam_mods_directory(self) -> None:
        self._open_directory("Steam mods", "workshop_folder")

    def _open_directory(self, directory_name: str, attribute: str) -> None:
        current_instance = self.settings_controller.settings.current_instance
        directory = getattr(
            self.settings_controller.settings.instances[current_instance],
            attribute,
            None,
        )
        if directory and os.path.exists(directory):
            logger.info(f"Opening {directory_name} directory: {directory}")
            platform_specific_open(directory)
        else:
            self.show_dialog_specify_paths(directory_name)

    def show_dialog_specify_paths(self, directory_name: str) -> None:
        logger.error(f"Could not open {directory_name} directory")
        answer = dialogue.show_dialogue_conditional(
            title="无法打开目录",
            text=f"{directory_name} 路径不存在或未设置。",
            information="是否现在设置路径？",
            button_text_override=["打开设置"]
        )
        if "settings" in answer:
            self.settings_controller.show_settings_dialog()

    @Slot()
    def _on_do_upload_rimsort_log(self) -> None:
        self._upload_log(AppInfo().user_log_folder / "RimSort.log")

    @Slot()
    def _on_do_upload_rimsort_old_log(self) -> None:
        self._upload_log(AppInfo().user_log_folder / "RimSort.old.log")

    @Slot()
    def _on_do_upload_rimworld_log(self) -> None:
        player_log_path = (
            Path(
                self.settings_controller.settings.instances[
                    self.settings_controller.settings.current_instance
                ].config_folder
            ).parent
            / "Player.log"
        )

        self._upload_log(player_log_path)

    def _upload_log(self, path: Path) -> None:
        if not os.path.exists(path):
            dialogue.show_warning(
                title="文件未找到",
                text="您尝试上传的文件不存在。",
                information=f"文件路径：{path}"
            )
            return

        success, ret = self.do_threaded_loading_animation(
            gif_path=str(AppInfo().theme_data_folder / "default-icons" / "rimsort.gif"),
            target=partial(upload_data_to_0x0_st, str(path)),
            text=f"Uploading {path.name} to 0x0.st...",
        )

        if success:
            copy_to_clipboard_safely(ret)
            dialogue.show_information(
                title="Uploaded file",
                text=f"Uploaded {path.name} to http://0x0.st/",
                information=f"The URL has been copied to your clipboard:\n\n{ret}",
            )
            webbrowser.open(ret)
        else:
            dialogue.show_warning(
                title="Failed to upload file.",
                text="Failed to upload the file to 0x0.st",
                information=ret,
            )

    def _do_save(self) -> None:
        """
        Method to save the current list of active mods to the selected ModsConfig.xml
        """
        logger.info("Saving current active mods to ModsConfig.xml")
        active_mods = []
        for uuid in self.mods_panel.active_mods_list.uuids:
            package_id = self.metadata_manager.internal_local_metadata[uuid][
                "packageid"
            ]
            if package_id in active_mods:  # This should NOT be happening
                logger.critical(
                    f"Tried to export more than 1 identical package ids to the same mod list. Skipping duplicate {package_id}"
                )
                continue
            else:  # Otherwise, proceed with adding the mod package_id
                if (
                    package_id in self.duplicate_mods.keys()
                ):  # Check if mod has duplicates
                    if (
                        self.metadata_manager.internal_local_metadata[uuid][
                            "data_source"
                        ]
                        == "workshop"
                    ):
                        active_mods.append(package_id + "_steam")
                        continue  # Append `_steam` suffix if Steam mod, continue to next mod
                active_mods.append(package_id)
        active_mods_uuids, inactive_mods_uuids, _, _ = metadata.get_mods_from_list(
            mod_list=active_mods
        )
        self.active_mods_uuids_last_save = active_mods_uuids
        logger.info(f"Collected {len(active_mods)} active mods for saving")

        mods_config_data = generate_rimworld_mods_list(
            self.metadata_manager.game_version, active_mods
        )
        mods_config_path = str(
            Path(
                self.settings_controller.settings.instances[
                    self.settings_controller.settings.current_instance
                ].config_folder
            )
            / "ModsConfig.xml"
        )
        try:
            json_to_xml_write(mods_config_data, mods_config_path)
        except Exception:
            logger.error("Could not save active mods")
            dialogue.show_fatal_error(
                title="Could not save active mods",
                text="Failed to save active mods to file:",
                information=f"{mods_config_path}",
                details=traceback.format_exc(),
            )
        EventBus().do_save_button_animation_stop.emit()
        # Save current modlists to their respective restore states
        self.active_mods_uuids_restore_state = active_mods_uuids
        self.inactive_mods_uuids_restore_state = inactive_mods_uuids
        logger.info("Finished saving active mods")

    def _do_restore(self) -> None:
        """
        Method to restore the mod lists to the last saved state.
        TODO: restoring after clearing will cause a few harmless lines of
        'Inactive mod count changed to: 0' to appear.
        """
        if (
            self.active_mods_uuids_restore_state
            and self.inactive_mods_uuids_restore_state
        ):
            self.mods_panel.signal_clear_search("Active")
            self.mods_panel.active_mods_filter_data_source_index = len(
                self.mods_panel.data_source_filter_icons
            )
            self.mods_panel.on_active_mods_search_data_source_filter()
            self.mods_panel.signal_clear_search("Inactive")
            self.mods_panel.inactive_mods_filter_data_source_index = len(
                self.mods_panel.data_source_filter_icons
            )
            self.mods_panel.on_inactive_mods_search_data_source_filter()
            logger.info(
                f"Restoring cached mod lists with active list [{len(self.active_mods_uuids_restore_state)}] and inactive list [{len(self.inactive_mods_uuids_restore_state)}]"
            )
            # Disable widgets while inserting
            self.disable_enable_widgets_signal.emit(False)
            # Insert items into lists
            self.__insert_data_into_lists(
                self.active_mods_uuids_restore_state,
                self.inactive_mods_uuids_restore_state,
            )
            # Reenable widgets after inserting
            self.disable_enable_widgets_signal.emit(True)
        else:
            logger.warning(
                "Cached mod lists for restore function not set as client started improperly. Passing on restore"
            )

    # TODDS ACTIONS
    def _do_optimize_textures(self, todds_txt_path: str) -> None:
        # Setup environment
        todds_interface = ToddsInterface(
            preset=self.settings_controller.settings.todds_preset,
            dry_run=self.settings_controller.settings.todds_dry_run,
            overwrite=self.settings_controller.settings.todds_overwrite,
        )

        # UI
        self.todds_runner = RunnerPanel(
            todds_dry_run_support=self.settings_controller.settings.todds_dry_run
        )
        self.todds_runner.setWindowTitle("RimSort - todds texture encoder")
        self.todds_runner.show()

        todds_interface.execute_todds_cmd(todds_txt_path, self.todds_runner)

    def _do_delete_dds_textures(self, todds_txt_path: str) -> None:
        todds_interface = ToddsInterface(
            preset="clean",
            dry_run=self.settings_controller.settings.todds_dry_run,
        )

        # UI
        self.todds_runner = RunnerPanel(
            todds_dry_run_support=self.settings_controller.settings.todds_dry_run
        )
        self.todds_runner.setWindowTitle("RimSort - todds texture encoder")
        self.todds_runner.show()

        # Delete all .dds textures using todds
        todds_interface.execute_todds_cmd(todds_txt_path, self.todds_runner)

    # STEAM{CMD, WORKS} ACTIONS

    def _do_browse_workshop(self) -> None:
        self.steam_browser = SteamBrowser(
            "https://steamcommunity.com/app/294100/workshop/", self.metadata_manager
        )
        self.steam_browser.steamcmd_downloader_signal.connect(
            self._do_download_mods_with_steamcmd
        )
        self.steam_browser.steamworks_subscription_signal.connect(
            self._do_steamworks_api_call_animated
        )
        self.steam_browser.show()

    def _do_check_for_workshop_updates(self) -> None:
        # Query Workshop for update data
        updates_checked = self.do_threaded_loading_animation(
            gif_path=str(
                AppInfo().theme_data_folder / "default-icons" / "steam_api.gif"
            ),
            target=partial(
                metadata.query_workshop_update_data,
                mods=self.metadata_manager.internal_local_metadata,
            ),
            text="Checking Steam Workshop mods for updates...",
        )
        # If we failed to check for updates, skip the comparison(s) & UI prompt
        if updates_checked == "failed":
            dialogue.show_warning(
                title="Unable to check for updates",
                text="RimSort was unable to query Steam WebAPI for update information!\n",
                information="Are you connected to the Internet?",
            )
            return
        workshop_mod_updater = ModUpdaterPrompt()
        workshop_mod_updater._populate_from_metadata()
        if workshop_mod_updater._row_count() > 0:
            logger.debug("Displaying potential Workshop mod updates")
            workshop_mod_updater.show()
        else:
            self.status_signal.emit("All Workshop mods appear to be up to date!")

    def _do_setup_steamcmd(self) -> None:
        if (
            self.steamcmd_runner
            and self.steamcmd_runner.process
            and self.steamcmd_runner.process.state() == QProcess.ProcessState.Running
        ):
            dialogue.show_warning(
                title="RimSort - SteamCMD setup",
                text="Unable to create SteamCMD runner!",
                information="There is an active process already running!",
                details=f"PID {self.steamcmd_runner.process.processId()} : "
                + self.steamcmd_runner.process.program(),
            )
            return
        local_mods_path = self.settings_controller.settings.instances[
            self.settings_controller.settings.current_instance
        ].local_folder
        if local_mods_path and os.path.exists(local_mods_path):
            self.steamcmd_runner = RunnerPanel()
            self.steamcmd_runner.setWindowTitle("RimSort - SteamCMD setup")
            self.steamcmd_runner.show()
            self.steamcmd_runner.message("Setting up steamcmd...")
            self.steamcmd_wrapper.setup_steamcmd(
                local_mods_path,
                False,
                self.steamcmd_runner,
            )
            RunnerPanel().process_complete()
        else:
            dialogue.show_warning(
                title="RimSort - SteamCMD setup",
                text="Unable to initiate SteamCMD installation. Local mods path not set!",
                information="Please configure local mods path in Settings before attempting to install.",
            )

    def _do_download_mods_with_steamcmd(self, publishedfileids: list[str]) -> None:
        logger.debug(
            f"Attempting to download {len(publishedfileids)} mods with SteamCMD"
        )
        # Check for blacklisted mods
        if self.metadata_manager.external_steam_metadata is not None:
            publishedfileids = metadata.check_if_pfids_blacklisted(
                publishedfileids=publishedfileids,
                steamdb=self.metadata_manager.external_steam_metadata,
            )
        # No empty publishedfileids
        if len(publishedfileids) == 0:
            dialogue.show_warning(
                title="RimSort",
                text="No PublishedFileIds were supplied in operation.",
                information="Please add mods to list before attempting to download.",
            )
            return
        # Check for existing steamcmd_runner process
        if (
            self.steamcmd_runner
            and self.steamcmd_runner.process
            and self.steamcmd_runner.process.state() == QProcess.ProcessState.Running
        ):
            dialogue.show_warning(
                title="RimSort",
                text="Unable to create SteamCMD runner!",
                information="There is an active process already running!",
                details=f"PID {self.steamcmd_runner.process.processId()} : "
                + self.steamcmd_runner.process.program(),
            )
            return
        # Check for SteamCMD executable
        if self.steamcmd_wrapper.steamcmd and os.path.exists(
            self.steamcmd_wrapper.steamcmd
        ):
            if self.steam_browser:
                self.steam_browser.close()
            steam_db = self.metadata_manager.external_steam_metadata
            if steam_db is None:
                steam_db = {}

            self.steamcmd_runner = RunnerPanel(
                steamcmd_download_tracking=publishedfileids,
                steam_db=steam_db,
            )
            self.steamcmd_runner.steamcmd_downloader_signal.connect(
                self._do_download_mods_with_steamcmd
            )
            self.steamcmd_runner.setWindowTitle("RimSort - SteamCMD downloader")
            self.steamcmd_runner.show()
            self.steamcmd_runner.message(
                f"Downloading {len(publishedfileids)} mods with SteamCMD..."
            )
            self.steamcmd_wrapper.download_mods(
                publishedfileids=publishedfileids,
                runner=self.steamcmd_runner,
                clear_cache=self.settings_controller.settings.instances[
                    self.settings_controller.settings.current_instance
                ].steamcmd_auto_clear_depot_cache,
            )
        else:
            dialogue.show_warning(
                title="SteamCMD not found",
                text="SteamCMD executable was not found.",
                information='Please setup an existing SteamCMD prefix, or setup a new prefix with "Setup SteamCMD".',
            )

    def _do_steamworks_api_call(self, instruction: list[Any]) -> None:
        """
        Create & launch Steamworks API process to handle instructions received from connected signals

        FOR subscription_actions[]...
        :param instruction: a list where:
            instruction[0] is a string that corresponds with the following supported_actions[]
            instruction[1] is an int that corresponds with a subscribed Steam mod's PublishedFileId
                        OR is a list of int that corresponds with multiple subscribed Steam mod's PublishedFileId
        FOR "launch_game_process"...
        :param instruction: a list where:
            instruction[0] is a string that corresponds with the following supported_actions[]
            instruction[1] is a list containing [game_folder_path: str, args: list] respectively
        """
        logger.info(f"Received Steamworks API instruction: {instruction}")
        if not self.steamworks_in_use:
            subscription_actions = ["resubscribe", "subscribe", "unsubscribe"]
            supported_actions = ["launch_game_process"]
            supported_actions.extend(subscription_actions)
            if (
                instruction[0] in supported_actions
            ):  # Actions can be added as multiprocessing.Process; implemented in util.steam.steamworks.wrapper
                if instruction[0] == "launch_game_process":  # SW API init + game launch
                    self.steamworks_in_use = True
                    steamworks_api_process = SteamworksGameLaunch(
                        game_install_path=instruction[1][0],
                        args=instruction[1][1],
                        _libs=str((AppInfo().application_folder / "libs")),
                    )
                    # Start the Steamworks API Process
                    steamworks_api_process.start()
                    logger.info(
                        f"Steamworks API process wrapper started with PID: {steamworks_api_process.pid}"
                    )
                    steamworks_api_process.join()
                    logger.info(
                        f"Steamworks API process wrapper completed for PID: {steamworks_api_process.pid}"
                    )
                    self.steamworks_in_use = False
                elif (
                    instruction[0] in subscription_actions and len(instruction[1]) >= 1
                ):  # ISteamUGC/{SubscribeItem/UnsubscribeItem}
                    logger.info(
                        f"Creating Steamworks API process with instruction {instruction}"
                    )
                    self.steamworks_in_use = True
                    # Maximum processes
                    num_processes = cpu_count()
                    # Chunk the publishedfileids
                    pfids_chunked = list(
                        chunks(
                            _list=instruction[1],
                            limit=ceil(len(instruction[1]) / num_processes),
                        )
                    )
                    # Create a pool of worker processes
                    with Pool(processes=num_processes) as pool:
                        # Create instances of SteamworksSubscriptionHandler for each chunk
                        actions = [
                            SteamworksSubscriptionHandler(
                                action=instruction[0],
                                pfid_or_pfids=chunk,
                                interval=1,
                                _libs=str((AppInfo().application_folder / "libs")),
                            )
                            for chunk in pfids_chunked
                        ]
                        # Map the execution of the subscription actions to the pool of processes
                        pool.map(SteamworksSubscriptionHandler.run, actions)
                    self.steamworks_in_use = False
                else:
                    logger.warning(
                        "Skipping Steamworks API call - only 1 Steamworks API initialization allowed at a time!!"
                    )
            else:
                logger.error(f"Unsupported instruction {instruction}")
                return
        else:
            logger.warning(
                "Steamworks API is already initialized! We do NOT want multiple interactions. Skipping instruction..."
            )

    def _do_steamworks_api_call_animated(
        self, instruction: list[list[str] | str]
    ) -> None:
        publishedfileids = instruction[1]
        logger.debug(f"Attempting to download {len(publishedfileids)} mods with Steam")
        steamdb = self.metadata_manager.external_steam_metadata
        if steamdb is None:
            steamdb = {}
        # Check for blacklisted mods for subscription actions
        if instruction[0] == "subscribe":
            assert isinstance(publishedfileids, list)
            publishedfileids = metadata.check_if_pfids_blacklisted(
                publishedfileids=publishedfileids,
                steamdb=steamdb,
            )
        # No empty publishedfileids
        if len(publishedfileids) == 0:
            dialogue.show_warning(
                title="RimSort",
                text="No PublishedFileIds were supplied in operation.",
                information="Please add mods to list before attempting to download.",
            )
            return
        # Close browser if open
        if self.steam_browser:
            self.steam_browser.close()
        # Process API call
        self.do_threaded_loading_animation(
            gif_path=str(AppInfo().theme_data_folder / "default-icons" / "steam.gif"),
            target=partial(self._do_steamworks_api_call, instruction=instruction),
            text="正在通过Steamworks API处理Steam订阅操作...",
        )
        # self._do_refresh()

    # GIT MOD ACTIONS

    def _do_add_git_mod(self) -> None:
        """
        Opens a QDialogInput that allows the user to edit the run args
        that are configured to be passed to the Rimworld executable
        """
        args, ok = dialogue.show_dialogue_input(
            title="输入Git仓库地址",
            label="请输入Git仓库URL（HTTP/HTTPS）以克隆到本地模组："
        )
        if ok:
            self._do_clone_repo_to_path(
                base_path=self.settings_controller.settings.instances[
                    self.settings_controller.settings.current_instance
                ].local_folder,
                repo_url=args,
            )
        else:
            logger.debug("Cancelling operation.")

    # EXTERNAL METADATA ACTIONS

    def _do_configure_github_identity(self) -> None:
        """
        Opens a QDialogInput that allows user to edit their Github token
        This token is used for DB repo related actions, as well as any
        "Github mod" related actions
        """
        args, ok = dialogue.show_dialogue_input(
            title="Edit username",
            label="Enter your Github username:",
            text=self.settings_controller.settings.github_username,
        )
        if ok:
            self.settings_controller.settings.github_username = args
            self.settings_controller.settings.save()
        else:
            logger.debug("USER ACTION: cancelled input!")
            return
        args, ok = dialogue.show_dialogue_input(
            title="Edit token",
            label="Enter your Github personal access token here (ghp_*):",
            text=self.settings_controller.settings.github_token,
        )
        if ok:
            self.settings_controller.settings.github_token = args
            self.settings_controller.settings.save()
        else:
            logger.debug("USER ACTION: cancelled input!")
            return

    def _do_cleanup_gitpython(self, repo: "Repo") -> None:
        # Cleanup GitPython
        collect()
        repo.git.clear_cache()
        del repo

    def _check_git_repos_for_update(self, repo_paths: list[str]) -> None:
        if GIT_EXISTS:
            # Track summary of repo updates
            updates_summary = {}
            for repo_path in repo_paths:
                logger.info(f"Checking git repository for updates at: {repo_path}")
                if os.path.exists(repo_path):
                    repo = Repo(repo_path)
                    try:
                        # Check if directory has been added to safe directories
                        """
                        This is only necessary when a git repo was cloned by a different user.

                        Eg. I download repo on 'D' hard drive on old laptop. Then I put the 'D' drive in new laptop.
                        When trying to perform an operation on that repo from the new laptop, you get the dubious ownership error.

                        TODO: Include in PyGit2 migration.
                        NOTE: Try-Except needed because GitPython does not handle it well when no safe directories exist... PyGit2 might be better at it.
                        """
                        try:
                            safe_directories = repo.git.config(
                                "--global", "--get-all", "safe.directory"
                            ).splitlines()
                        except GitCommandError:
                            logger.debug("No safe directories present")
                            safe_directories = []  # Allows code below to execute

                        # If not, add it to safe directories
                        if repo_path not in safe_directories:
                            repo.git.config(
                                "--global", "--add", "safe.directory", repo_path
                            )

                        # Fetch the latest changes from the remote
                        origin = repo.remote(name="origin")
                        origin.fetch()

                        # Get the local and remote refs
                        local_ref = repo.head.reference
                        remote_ref = repo.refs[f"origin/{local_ref.name}"]

                        # Check if the local branch is behind the remote branch
                        if local_ref.commit != remote_ref.commit:
                            local_name = local_ref.name
                            remote_name = remote_ref.name
                            logger.info(
                                f"Local branch {local_name} is not up-to-date with remote branch {remote_name}. Updating forcefully."
                            )
                            # Create a summary of the changes that will be made for the repo to be updated
                            updates_summary[repo_path] = {
                                "HEAD~1": local_ref.commit.hexsha[:7],
                            }
                            # Force pull the latest changes
                            repo.git.reset("--hard", remote_ref.name)
                            repo.git.clean("-fdx")  # Remove untracked files
                            origin.pull(local_ref.name, rebase=True)
                            updates_summary[repo_path].update(
                                {
                                    "HEAD": remote_ref.commit.hexsha[:7],
                                    "message": remote_ref.commit.message,
                                }
                            )
                        else:
                            logger.info("The local repository is already up-to-date.")
                    except GitCommandError:
                        stacktrace = traceback.format_exc()
                        dialogue.show_warning(
                            title="Failed to update repo!",
                            text=f"The repository supplied at [{repo_path}] failed to update!\n"
                            + "Are you connected to the Internet? "
                            + "Is the repo valid?",
                            information=(
                                f"Supplied repository: {repo.remotes.origin.url}"
                                if repo
                                and repo.remotes
                                and repo.remotes.origin
                                and repo.remotes.origin.url
                                else None
                            ),
                            details=stacktrace,
                        )
                    finally:
                        self._do_cleanup_gitpython(repo)
            # If any updates were found, notify the user
            if updates_summary:
                repos_updated = "\n".join(
                    list(os.path.split(k)[1] for k in updates_summary.keys())
                )
                updates_summarized = "\n".join(
                    [
                        f"[{os.path.split(k)[1]}]: {v['HEAD~1'] + '...' + v['HEAD']}\n"
                        + f"{v['message']}\n"
                        for k, v in updates_summary.items()
                    ]
                )
                dialogue.show_information(
                    title="Git repo(s) updated",
                    text="The following repo(s) had updates pulled from the remote:",
                    information=repos_updated,
                    details=updates_summarized,
                )
            else:
                dialogue.show_information(
                    title="Git repo(s) not updated",
                    text="No updates were found.",
                )
        else:
            self._do_notify_no_git()

    def _do_clone_repo_to_path(self, base_path: str, repo_url: str) -> None:
        """
        Checks validity of configured git repo, as well as if it exists
        Handles possible existing repo, and prompts (re)download of repo
        Otherwise it just clones the repo and notifies user
        """
        # Check if git is installed
        if not GIT_EXISTS:
            self._do_notify_no_git()
            return

        repo_url = repo_url.strip()
        if check_valid_http_git_url(repo_url):
            repo_folder_name = extract_git_dir_name(repo_url)

            repo_path = str((Path(base_path) / repo_folder_name))
            if os.path.exists(repo_path):  # If local repo does exist
                # Prompt to user to handle
                answer = dialogue.show_dialogue_conditional(
                    title="已找到现有存储库",
                    text="找到与该存储库匹配的本地存储库：&nbsp;&nbsp;&nbsp;&nbsp;&nbsp;&nbsp;&nbsp;&nbsp;&nbsp;&nbsp;&nbsp;&nbsp;&nbsp;&nbsp;&nbsp;&nbsp;&nbsp;&nbsp;&nbsp;&nbsp;&nbsp;&nbsp;&nbsp;&nbsp;&nbsp;&nbsp;&nbsp;&nbsp;&nbsp;&nbsp;&nbsp;&nbsp;&nbsp;&nbsp;&nbsp;&nbsp;&nbsp;&nbsp;&nbsp;&nbsp;&nbsp;&nbsp;&nbsp;&nbsp;&nbsp;&nbsp;&nbsp;&nbsp;&nbsp;&nbsp;",
                    information=(
                        f"{repo_path}<br/>"
                        + "您希望如何处理？请选择以下选项：<br/>"
                        + "1) 克隆新存储库（将删除现有存储库并替换）<br/>"
                        + "\n2) 更新现有存储库（直接强制更新）"
                    ),
                    button_text_override=[
                        "克隆新存储库",
                        "更新现有存储库",
                    ],
                )
                if answer == "取消":
                    logger.debug(
                        f"User cancelled prompt. Skipping any {repo_folder_name} repository actions."
                    )
                    return
                elif answer == "克隆新存储库":
                    logger.info(f"Deleting local git repo at: {repo_path}")
                    delete_files_except_extension(directory=repo_path, extension=".dds")
                elif answer == "更新现有存储库":
                    self._do_force_update_existing_repo(
                        base_path=base_path, repo_url=repo_url
                    )
                    return
            # Clone the repo to storage path and notify user
            logger.info(f"Cloning {repo_url} to: {repo_path}")
            try:
                Repo.clone_from(repo_url, repo_path)
                dialogue.show_information(
                    title="Repo retrieved",
                    text="The configured repository was cloned!",
                    information=f'<a href="{repo_url}">{repo_url}</a>  ->\n'
                    + f"{repo_path}",
                )
            except GitCommandError:
                try:
                    # Initialize a new Git repository
                    repo = Repo.init(repo_path)
                    # Add the origin remote
                    origin_remote = repo.create_remote("origin", repo_url)
                    # Fetch the remote branches
                    origin_remote.fetch()
                    # Determine the target branch name
                    target_branch = None
                    for ref in repo.remotes.origin.refs:
                        if ref.remote_head in ("main", "master"):
                            target_branch = ref.remote_head
                            break

                    if target_branch:
                        # Checkout the target branch
                        repo.git.checkout(
                            f"origin/{target_branch}", b=target_branch, force=True
                        )
                    else:
                        # Handle the case when the target branch is not found
                        logger.warning("Target branch not found.")
                    dialogue.show_information(
                        title="Repo retrieved",
                        text="The configured repository was reinitialized with existing files! (likely leftover .dds textures)",
                        information=f"{repo_url} ->\n" + f"{repo_path}",
                    )
                except GitCommandError:
                    stacktrace = traceback.format_exc()
                    dialogue.show_warning(
                        title="无法克隆仓库！",
                        text="配置的仓库克隆/初始化失败！ "
                        + "请检查网络连接是否正常？"
                        + "您配置的仓库是否有效？",
                        information=f"配置的仓库地址：{repo_url}",
                        details=stacktrace,
                    )
        else:
            # Warn the user so they know to configure in settings
            dialogue.show_warning(
                title="无效仓库",
                text="检测到无效仓库！",
                information="请检查仓库URL！<br>有效的仓库应为非空且以'http://'或'https://'开头的URL",
                details=f"无效仓库地址：{repo_url}"

            )

    def _do_force_update_existing_repo(self, base_path: str, repo_url: str) -> None:
        """
        Checks validity of configured git repo, as well as if it exists
        Handles possible existing repo, and prompts (re)download of repo
        Otherwise it just clones the repo and notifies user
        """
        if check_valid_http_git_url(repo_url):
            # Calculate folder name from provided URL
            repo_folder_name = extract_git_dir_name(repo_url)
            # Calculate path from generated folder name
            repo_path = str((Path(base_path) / repo_folder_name))
            if os.path.exists(repo_path):  # If local repo does exists
                # Clone the repo to storage path and notify user
                logger.info(f"Force updating git repository at: {repo_path}")
                try:
                    # Open repo
                    repo = Repo(repo_path)
                    # Determine the target branch name
                    target_branch = None
                    for ref in repo.remotes.origin.refs:
                        if ref.remote_head in ("main", "master"):
                            target_branch = ref.remote_head
                            break
                    if target_branch:
                        # Checkout the target branch
                        repo.git.checkout(target_branch)
                    else:
                        # Handle the case when the target branch is not found
                        logger.warning("Target branch not found.")
                    # Reset the repository to HEAD in case of changes not committed
                    repo.head.reset(index=True, working_tree=True)
                    # Perform a pull with rebase
                    origin = repo.remotes.origin
                    origin.pull(rebase=True)
                    # Notify user
                    dialogue.show_information(
                        title="存储库已更新",
                        text="配置的存储库已更新！",
                        information=f"{repo_path} ->\n "
                        + f"Latest Commit: {repo.head.commit.message.decode() if isinstance(repo.head.commit.message, bytes) else repo.head.commit.message}",
                    )
                    # Cleanup
                    self._do_cleanup_gitpython(repo=repo)
                except GitCommandError:
                    stacktrace = traceback.format_exc()
                    dialogue.show_warning(
                        title="更新存储库失败",
                        text="配置的存储库更新失败！"
                        + "请检查是否连接到互联网，"
                        + "或者确认配置的仓库地址是否有效。",
                        information=f"配置的仓库地址：{repo_url}",
                        details=stacktrace,
                    )
            else:
                answer = dialogue.show_dialogue_conditional(
                    title="仓库不存在",
                    text="尝试更新不存在的Git仓库！",
                    information="是否要克隆该仓库的新副本？",
                )
                if answer == "&Yes":
                    if GIT_EXISTS:
                        self._do_clone_repo_to_path(
                            base_path=base_path,
                            repo_url=repo_url,
                        )
                    else:
                        self._do_notify_no_git()
        else:
            # Warn the user so they know to configure in settings
            dialogue.show_warning(
                title="无效仓库",
                text="检测到无效仓库！",
                information="请检查仓库URL！<br>有效的仓库应为非空且以'http://'或'https://'开头的URL"
            )

    def _do_upload_db_to_repo(self, repo_url: str, file_name: str) -> None:
        """
        Checks validity of configured git repo, as well as if it exists
        Commits file & submits PR based on version tag found in DB
        """
        if (
            repo_url
            and repo_url != ""
            and (repo_url.startswith("http://") or repo_url.startswith("https://"))
        ):
            # Calculate folder name from provided URL
            repo_user_or_org = extract_git_user_or_org(repo_url)
            repo_folder_name = extract_git_dir_name(repo_url)
            # Calculate path from generated folder name
            repo_path = str((AppInfo().databases_folder / repo_folder_name))
            if os.path.exists(repo_path):  # If local repo exists
                # Update the file, commit + PR to repo
                logger.info(
                    f"Attempting to commit changes to {file_name} in git repository: {repo_path}"
                )
                try:
                    # Specify the file path relative to the local repository
                    file_full_path = str((Path(repo_path) / file_name))
                    if os.path.exists(file_full_path):
                        # Load JSON data
                        with open(file_full_path, encoding="utf-8") as f:
                            json_string = f.read()
                            logger.debug("Reading info...")
                            database = json.loads(json_string)
                            logger.debug("Retrieved database...")
                        if database.get("version"):
                            database_version = (
                                database["version"]
                                - self.settings_controller.settings.database_expiry
                            )
                        elif database.get("timestamp"):
                            database_version = database["timestamp"]
                        else:
                            logger.error(
                                "Unable to parse version or timestamp from database. Cancelling upload."
                            )
                            dialogue.show_warning(
                                title="数据库上传失败！",
                                text="数据库文件中缺少版本号或时间戳！",
                                information=f"文件：{file_full_path}"
                            )
                            return
                        # Get the abbreviated timezone
                        timezone_abbreviation = (
                            datetime.datetime.now(datetime.timezone.utc)
                            .astimezone()
                            .tzinfo
                        )
                        database_version_human_readable = (
                            time.strftime(
                                "%Y-%m-%d %H:%M:%S", time.localtime(database_version)
                            )
                            + f" {timezone_abbreviation}"
                        )
                    else:
                        dialogue.show_warning(
                            title="文件不存在",
                            text="请确保文件存在，然后重新尝试上传！",
                            information=f"未找到文件：\n{file_full_path}\n仓库地址：\n{repo_url}"
                        )
                        return

                    # Create a GitHub instance
                    g = Github(
                        self.settings_controller.settings.github_username,
                        self.settings_controller.settings.github_token,
                    )

                    # Specify the repository
                    repo = g.get_repo(f"{repo_user_or_org}/{repo_folder_name}")

                    # Specify the branch names
                    base_branch = "main"
                    new_branch_name = f"{database_version}"

                    # Specify commit message
                    commit_message = f"DB Update: {database_version_human_readable}"

                    # Specify the Pull Request fields
                    pull_request_title = f"DB update {database_version}"
                    pull_request_body = f"Steam Workshop {commit_message}"

                    # Open repo
                    local_repo = Repo(repo_path)

                    # Create our new branch and checkout
                    new_branch = local_repo.create_head(new_branch_name)
                    local_repo.head.set_reference(ref=new_branch)

                    # Add the file to the index on our new branch
                    local_repo.index.add([file_full_path])

                    # Commit changes to the new branch
                    local_repo.index.commit(commit_message)
                    try:
                        # Push the changes to the remote repository and create a pull request from new_branch
                        origin = local_repo.remote()
                        origin.push(new_branch)
                    except Exception:
                        stacktrace = traceback.format_exc()
                        dialogue.show_warning(
                            title="推送新分支到仓库失败！",
                            text=f"无法将新分支 {new_branch_name} 推送至 {repo_folder_name}！<br>"
                            + "请尝试手动推送并创建拉取请求。否则，请切换到主分支并重试！",
                            information=f"已配置的仓库：{repo_url}",
                            details=stacktrace,
                        )
                    try:
                        # Create the pull request
                        pull_request = repo.create_pull(
                            title=pull_request_title,
                            body=pull_request_body,
                            base=base_branch,
                            head=f"{repo_user_or_org}:{new_branch_name}",
                        )
                        pull_request_url = pull_request.html_url
                    except Exception:
                        stacktrace = traceback.format_exc()
                        dialogue.show_warning(
                            title="创建拉取请求失败！",
                            text=f"无法为分支 {base_branch} <- {new_branch_name} 创建拉取请求！<br>"
                            + "无法为分支 {base_branch} <- {new_branch_name} 创建拉取请求！<br>"
                            + "否则，请切换到主分支并重试！",
                            information=f"已配置的仓库：{repo_url}",
                            details=stacktrace,
                        )
                        self._do_cleanup_gitpython(repo=local_repo)
                        return
                    # Cleanup
                    self._do_cleanup_gitpython(repo=local_repo)
                    # Notify the pull request URL
                    answer = dialogue.show_dialogue_conditional(
                        title="拉取请求已创建",
                        text="成功创建拉取请求！",
                        information="您是否要尝试在网页浏览器中打开它？<br><br>URL：{pull_request_url}"
                    )
                    if answer == "&Yes":
                        # Open the url in user's web browser
                        open_url_browser(url=pull_request_url)
                except Exception:
                    stacktrace = traceback.format_exc()
                    dialogue.show_warning(
                        title="更新仓库失败！",
                        text=f"配置的仓库更新失败！<br>文件名：{file_name}",
                        information=f"已配置的仓库：{repo_url}",
                        details=stacktrace,
                    )
            else:
                answer = dialogue.show_dialogue_conditional(
                    title="仓库不存在",
                    text="尝试更新不存在的 Git 仓库！",
                    information="是否要克隆此仓库的新副本？",
                )
                if answer == "&Yes":
                    if GIT_EXISTS:
                        self._do_clone_repo_to_path(
                            base_path=str(AppInfo().databases_folder),
                            repo_url=repo_url,
                        )
                    else:
                        self._do_notify_no_git()
        else:
            # Warn the user so they know to configure in settings
            dialogue.show_warning(
                title="无效的仓库",
                text="检测到无效的仓库！",
                information="请在设置中重新配置仓库！<br>"
                + "有效的仓库应为非空且以“http://”或“https://”开头的仓库URL",
            )

    def _do_notify_no_git(self) -> None:
        answer = dialogue.show_dialogue_conditional(  # We import last so we can use gui + utils
            title="未找到Git",
            text="在系统环境变量$PATH中未找到git可执行文件！",
            information=(
                "未安装Git将无法使用Git集成功能！是否要打开Git的下载页面？<br><br>"
                "如果您刚刚安装了Git，请重启RimSort以使环境变量更改生效。"
            )
        )
        if answer == "&Yes":
            open_url_browser("https://git-scm.com/downloads")

    def _do_open_rule_editor(
        self, compact: bool, initial_mode: str, packageid: str | None = None
    ) -> None:
        self.rule_editor = RuleEditor(
            # Initialization options
            compact=compact,
            edit_packageid=packageid,
            initial_mode=initial_mode,
        )
        self.rule_editor._populate_from_metadata()
        self.rule_editor.setWindowModality(Qt.WindowModality.ApplicationModal)
        self.rule_editor.update_database_signal.connect(self._do_update_rules_database)
        self.rule_editor.show()

    def _do_configure_steam_db_file_path(self) -> None:
        # Input file
        logger.info("Opening file dialog to specify Steam DB")
        input_path = dialogue.show_dialogue_file(
            mode="open",
            caption="选择Steam创意工坊数据库",
            _dir=str(AppInfo().app_storage_folder),
            _filter="JSON (*.json)",
        )
        logger.info(f"Selected path: {input_path}")
        if input_path and os.path.exists(input_path):
            self.settings_controller.settings.external_steam_metadata_file_path = (
                input_path
            )
            self.settings_controller.settings.save()
        else:
            logger.debug("USER ACTION: cancelled selection!")
            return

    def _do_configure_community_rules_db_file_path(self) -> None:
        # Input file
        logger.info("Opening file dialog to specify Community Rules DB")
        input_path = dialogue.show_dialogue_file(
            mode="open",
            caption="选择社区规则数据库",
            _dir=str(AppInfo().app_storage_folder),
            _filter="JSON (*.json)",
        )
        logger.info(f"Selected path: {input_path}")
        if input_path and os.path.exists(input_path):
            self.settings_controller.settings.external_community_rules_file_path = (
                input_path
            )
            self.settings_controller.settings.save()
        else:
            logger.debug("USER ACTION: cancelled selection!")
            return

    def _do_configure_steam_database_repo(self) -> None:
        """
        Opens a QDialogInput that allows user to edit their Steam DB repo
        This URL is used for Steam DB repo related actions.
        """
        args, ok = dialogue.show_dialogue_input(
            title="Edit Steam DB repo",
            label="Enter URL (https://github.com/AccountName/RepositoryName):",
            text=self.settings_controller.settings.external_steam_metadata_repo,
        )
        if ok:
            self.settings_controller.settings.external_steam_metadata_repo = args
            self.settings_controller.settings.save()

    def _do_configure_community_rules_db_repo(self) -> None:
        """
        Opens a QDialogInput that allows user to edit their Community Rules
        DB repo. This URL is used for Steam DB repo related actions.
        """
        args, ok = dialogue.show_dialogue_input(
            title="Edit Community Rules DB repo",
            label="Enter URL (https://github.com/AccountName/RepositoryName):",
            text=self.settings_controller.settings.external_community_rules_repo,
        )
        if ok:
            self.settings_controller.settings.external_community_rules_repo = args
            self.settings_controller.settings.save()

    def _do_build_database_thread(self) -> None:
        # Prompt user file dialog to choose/create new DB
        logger.info("Opening file dialog to specify output file")
        output_path = dialogue.show_dialogue_file(
            mode="save",
            caption="Designate output path",
            _dir=str(AppInfo().app_storage_folder),
            _filter="JSON (*.json)",
        )
        # Check file path and launch DB Builder with user configured mode
        if output_path:  # If output path was returned
            logger.info(f"Selected path: {output_path}")
            if not output_path.endswith(".json"):
                output_path += ".json"  # Handle file extension if needed
            # RimWorld Workshop contains 30,000+ PublishedFileIDs (mods) as of 2023!
            # "No": Produce accurate, complete DB by QueryFiles via WebAPI
            # Queries ALL available PublishedFileIDs (mods) it can find via Steam WebAPI.
            # Does not use metadata from locally available mods. This means no packageids!
            if self.settings_controller.settings.db_builder_include == "no_local":
                self.db_builder = metadata.SteamDatabaseBuilder(
                    apikey=self.settings_controller.settings.steam_apikey,
                    appid=294100,
                    database_expiry=self.settings_controller.settings.database_expiry,
                    mode=self.settings_controller.settings.db_builder_include,
                    output_database_path=output_path,
                    get_appid_deps=self.settings_controller.settings.build_steam_database_dlc_data,
                    update=self.settings_controller.settings.build_steam_database_update_toggle,
                )
            # "Yes": Produce accurate, possibly semi-incomplete DB without QueryFiles via API
            # CAN produce a complete DB! Only includes metadata parsed from mods you have downloaded.
            # Produces DB which contains metadata from locally available mods. Includes packageids!
            elif self.settings_controller.settings.db_builder_include == "all_mods":
                self.db_builder = metadata.SteamDatabaseBuilder(
                    apikey=self.settings_controller.settings.steam_apikey,
                    appid=294100,
                    database_expiry=self.settings_controller.settings.database_expiry,
                    mode=self.settings_controller.settings.db_builder_include,
                    output_database_path=output_path,
                    get_appid_deps=self.settings_controller.settings.build_steam_database_dlc_data,
                    mods=self.metadata_manager.internal_local_metadata,
                    update=self.settings_controller.settings.build_steam_database_update_toggle,
                )
            # Create query runner
            self.query_runner = RunnerPanel()
            self.query_runner.closing_signal.connect(self.db_builder.terminate)
            self.query_runner.setWindowTitle(
                f"RimSort - DB Builder ({self.settings_controller.settings.db_builder_include})"
            )
            self.query_runner.progress_bar.show()
            self.query_runner.show()
            # Connect message signal
            self.db_builder.db_builder_message_output_signal.connect(
                self.query_runner.message
            )
            # Start DB builder
            self.db_builder.start()
        else:
            logger.debug("USER ACTION: cancelled selection...")

    def _do_blacklist_action_steamdb(self, instruction: list[Any]) -> None:
        if (
            self.metadata_manager.external_steam_metadata_path
            and self.metadata_manager.external_steam_metadata
            and len(self.metadata_manager.external_steam_metadata.keys()) > 0
        ):
            logger.info(f"Updating SteamDB blacklist status for item: {instruction}")
            # Retrieve instruction passed from signal
            publishedfileid = instruction[0]
            blacklist = instruction[1]
            if blacklist:  # Only deal with comment if we are adding a mod to blacklist
                comment = instruction[2]
            else:
                comment = None
            # Check if our DB has an entry for the mod we are editing
            if not self.metadata_manager.external_steam_metadata.get(publishedfileid):
                self.metadata_manager.external_steam_metadata.setdefault(
                    publishedfileid, {}
                )
            # Edit our metadata
            if blacklist and comment:
                self.metadata_manager.external_steam_metadata[publishedfileid][
                    "blacklist"
                ] = {
                    "value": blacklist,
                    "comment": comment,
                }
            else:
                self.metadata_manager.external_steam_metadata[publishedfileid].pop(
                    "blacklist", None
                )
            logger.debug("Updating previous database with new metadata...\n")
            with open(
                self.metadata_manager.external_steam_metadata_path,
                "w",
                encoding="utf-8",
            ) as output:
                json.dump(
                    {
                        "version": int(
                            time.time()
                            + self.settings_controller.settings.database_expiry
                        ),
                        "database": self.metadata_manager.external_steam_metadata,
                    },
                    output,
                    indent=4,
                )
            self._do_refresh()

    def _do_download_entire_workshop(self, action: str) -> None:
        # DB Builder is used to run DQ and grab entirety of
        # any available Steam Workshop PublishedFileIDs
        self.db_builder = metadata.SteamDatabaseBuilder(
            apikey=self.settings_controller.settings.steam_apikey,
            appid=294100,
            database_expiry=self.settings_controller.settings.database_expiry,
            mode="pfids_by_appid",
        )
        # Create query runner
        self.query_runner = RunnerPanel()
        self.query_runner.closing_signal.connect(self.db_builder.terminate)
        self.query_runner.setWindowTitle("RimSort - DB Builder PublishedFileIDs query")
        self.query_runner.progress_bar.show()
        self.query_runner.show()
        # Connect message signal
        self.db_builder.db_builder_message_output_signal.connect(
            self.query_runner.message
        )
        # Start DB builder
        self.db_builder.start()
        loop = QEventLoop()
        self.db_builder.finished.connect(loop.quit)
        loop.exec_()
        if len(self.db_builder.publishedfileids) == 0:
            dialogue.show_warning(
                title="No PublishedFileIDs",
                text="DB Builder query did not return any PublishedFileIDs!",
                information="This is typically caused by invalid/missing Steam WebAPI key, or a connectivity issue to the Steam WebAPI.\n"
                + "PublishedFileIDs are needed to retrieve mods from Steam!",
            )
        else:
            self.query_runner.close()
            self.query_runner = None
            if "steamcmd" in action:
                # Filter out existing SteamCMD mods
                mod_pfid = None
                for (
                    metadata_values
                ) in self.metadata_manager.internal_local_metadata.values():
                    if metadata_values.get("steamcmd"):
                        mod_pfid = metadata_values.get("publishedfileid")
                    if mod_pfid and mod_pfid in self.db_builder.publishedfileids:
                        logger.debug(
                            f"Skipping download of existing SteamCMD mod: {mod_pfid}"
                        )
                        self.db_builder.publishedfileids.remove(mod_pfid)
                self._do_download_mods_with_steamcmd(self.db_builder.publishedfileids)
            elif "steamworks" in action:
                answer = dialogue.show_dialogue_conditional(
                    title="Are you sure?",
                    text="Here be dragons.",
                    information="WARNING: It is NOT recommended to subscribe to this many mods at once via Steam. "
                    + "Steam has limitations in place seemingly intentionally and unintentionally for API subscriptions. "
                    + "It is highly recommended that you instead download these mods to a SteamCMD prefix by using SteamCMD. "
                    + "This can take longer due to rate limits, but you can also re-use the script generated by RimSort with "
                    + "a separate, authenticated instance of SteamCMD, if you do not want to anonymously download via RimSort.",
                )
                if answer == "&Yes":
                    for (
                        metadata_values
                    ) in self.metadata_manager.internal_local_metadata.values():
                        mod_pfid = metadata_values.get("publishedfileid")
                        if (
                            metadata_values["data_source"] == "workshop"
                            and mod_pfid
                            and mod_pfid in self.db_builder.publishedfileids
                        ):
                            logger.warning(
                                f"Skipping download of existing Steam mod: {mod_pfid}"
                            )
                            self.db_builder.publishedfileids.remove(mod_pfid)
                    self._do_steamworks_api_call_animated(
                        [
                            "subscribe",
                            [
                                eval(str_pfid)
                                for str_pfid in self.db_builder.publishedfileids
                            ],
                        ]
                    )

    def _do_edit_steam_webapi_key(self) -> None:
        """
        Opens a QDialogInput that allows the user to edit their Steam API-key
        that are configured to be passed to the "Dynamic Query" feature for
        the Steam Workshop metadata needed for sorting
        """
        args, ok = dialogue.show_dialogue_input(
            title="Edit Steam WebAPI key",
            label="Enter your personal 32 character Steam WebAPI key here:",
            text=self.settings_controller.settings.steam_apikey,
        )
        if ok:
            self.settings_controller.settings.steam_apikey = args
            self.settings_controller.settings.save()

    def _do_generate_metadata_comparison_report(self) -> None:
        """
        Open a user-selected JSON file. Calculate and display discrepancies
        found between database and this file.
        """
        # TODO: Refactor this...
        discrepancies: list[str] = []
        database_a_deps: dict[str, Any] = {}
        database_b_deps: dict[str, Any] = {}
        # Notify user
        dialogue.show_information(
            title="Steam数据库构建工具",
            text="本操作将通过对比数据库A与数据库B的依赖关系，进行两者差异分析。",
            information=(
                "- 本操作将生成两个Steam数据库间依赖数据的精确对比报告。<br/>"
                "系统将按以下顺序提示您选择路径：<br/>"
                "<br/>1) 选择输入A"
                "<br/>2) 选择输入B"
            )
        )
        # Input A
        logger.info("Opening file dialog to specify input file A")
        input_path_a = dialogue.show_dialogue_file(
            mode="open",
            caption='Input "to-be-updated" database, input A',
            _dir=str(AppInfo().app_storage_folder),
            _filter="JSON (*.json)",
        )
        logger.info(f"Selected path: {input_path_a}")
        if input_path_a and os.path.exists(input_path_a):
            with open(input_path_a, encoding="utf-8") as f:
                json_string = f.read()
                logger.debug("Reading info...")
                db_input_a = json.loads(json_string)
                logger.debug("Retrieved database A...")
        else:
            logger.warning("Steam DB Builder: User cancelled selection...")
            return
        # Input B
        logger.info("Opening file dialog to specify input file B")
        input_path_b = dialogue.show_dialogue_file(
            mode="open",
            caption='Input "to-be-updated" database, input A',
            _dir=str(AppInfo().app_storage_folder),
            _filter="JSON (*.json)",
        )
        logger.info(f"Selected path: {input_path_b}")
        if input_path_b and os.path.exists(input_path_b):
            with open(input_path_b, encoding="utf-8") as f:
                json_string = f.read()
                logger.debug("Reading info...")
                db_input_b = json.loads(json_string)
                logger.debug("Retrieved database B...")
        else:
            logger.debug("Steam DB Builder: User cancelled selection...")
            return
        for k, v in db_input_a["database"].items():
            # print(k, v['dependencies'])
            database_b_deps[k] = set()
            if v.get("dependencies"):
                for dep_key in v["dependencies"]:
                    database_b_deps[k].add(dep_key)
        for k, v in db_input_b["database"].items():
            # print(k, v['dependencies'])
            if k in database_b_deps:
                database_a_deps[k] = set()
                if v.get("dependencies"):
                    for dep_key in v["dependencies"]:
                        database_a_deps[k].add(dep_key)
        no_deps_str = "*no explicit dependencies listed*"
        database_a_total_deps = len(database_a_deps)
        database_b_total_deps = len(database_b_deps)
        report = (
            "\nSteam DB comparison report:\n"
            + "\nTotal # of deps from database A:\n"
            + f"{database_a_total_deps}"
            + "\nTotal # of deps from database B:\n"
            + f"{database_b_total_deps}"
            + f"\nTotal # of discrepancies:\n{len(discrepancies)}"
        )
        comparison_skipped = []
        for k, v in database_b_deps.items():
            if db_input_a["database"][k].get("unpublished"):
                comparison_skipped.append(k)
                # logger.debug(f"Skipping comparison for unpublished mod: {k}")
            else:
                # If the deps are different...
                if v != database_a_deps.get(k):
                    pp = database_a_deps.get(k)
                    if pp:
                        # Normalize here (get rid of core/dlc deps)
                        if v != pp:
                            discrepancies.append(k)
                            pp_total = len(pp)
                            v_total = len(v)
                            if v == set():
                                v = no_deps_str
                            if pp == set():
                                pp = no_deps_str
                            mod_name = db_input_b["database"][k]["name"]
                            report += f"\n\nDISCREPANCY FOUND for {k}:"
                            report += f"\nhttps://steamcommunity.com/sharedfiles/filedetails/?id={k}"
                            report += f"\nMod name: {mod_name}"
                            report += (
                                f"\n\nDatabase A:\n{v_total} dependencies found:\n{v}"
                            )
                            report += (
                                f"\n\nDatabase B:\n{pp_total} dependencies found:\n{pp}"
                            )
        logger.debug(
            f"Comparison skipped for {len(comparison_skipped)} unpublished mods: {comparison_skipped}"
        )
        dialogue.show_information(
            title="Steam DB Builder",
            text=f"Steam DB comparison report: {len(discrepancies)} found",
            information="Click 'Show Details' to see the full report!",
            details=report,
        )

    def _do_merge_databases(self) -> None:
        # Notify user
        dialogue.show_information(
            title="Steam数据库构建工具",
            text="本操作将通过递归方式用数据库B更新数据库A（例外情况除外），实现两者的合并。",
            information=(
                "- 本操作将递归地用B的键值对覆盖A中的对应键值，生成结果数据库。<br/>"
                "- 例外情况不会递归更新，而是直接使用B的键值完全覆盖。<br/>"
                "- 以下例外情况将被应用：<br/>"
                f"\n\t{app_constants.DB_BUILDER_RECURSE_EXCEPTIONS}<br/><br/>"
                "生成的结果数据库C将保存至用户指定路径。系统将按以下顺序提示您选择路径：<br/>"
                "<br/>1) 选择输入A（待更新的数据库）"
                "<br/>2) 选择输入B（更新源数据库）"
                "<br/>3) 选择输出C（结果数据库）"
            )
        )
        # Input A
        logger.info("Opening file dialog to specify input file A")
        input_path_a = dialogue.show_dialogue_file(
            mode="open",
            caption='Input "to-be-updated" database, input A',
            _dir=str(AppInfo().app_storage_folder),
            _filter="JSON (*.json)",
        )
        logger.info(f"Selected path: {input_path_a}")
        if input_path_a and os.path.exists(input_path_a):
            with open(input_path_a, encoding="utf-8") as f:
                json_string = f.read()
                logger.debug("Reading info...")
                db_input_a = json.loads(json_string)
                logger.debug("Retrieved database A...")
        else:
            logger.warning("Steam DB Builder: User cancelled selection...")
            return
        # Input B
        logger.info("Opening file dialog to specify input file B")
        input_path_b = dialogue.show_dialogue_file(
            mode="open",
            caption='Input "to-be-updated" database, input A',
            _dir=str(AppInfo().app_storage_folder),
            _filter="JSON (*.json)",
        )
        logger.info(f"Selected path: {input_path_b}")
        if input_path_b and os.path.exists(input_path_b):
            with open(input_path_b, encoding="utf-8") as f:
                json_string = f.read()
                logger.debug("Reading info...")
                db_input_b = json.loads(json_string)
                logger.debug("Retrieved database B...")
        else:
            logger.debug("Steam DB Builder: User cancelled selection...")
            return
        # Output C
        db_output_c = db_input_a.copy()
        metadata.recursively_update_dict(
            db_output_c,
            db_input_b,
            prune_exceptions=app_constants.DB_BUILDER_PRUNE_EXCEPTIONS,
            recurse_exceptions=app_constants.DB_BUILDER_RECURSE_EXCEPTIONS,
        )
        logger.info("Updated DB A with DB B!")
        logger.debug(db_output_c)
        logger.info("Opening file dialog to specify output file")
        output_path = dialogue.show_dialogue_file(
            mode="save",
            caption="Designate output path for resultant database:",
            _dir=str(AppInfo().app_storage_folder),
            _filter="JSON (*.json)",
        )
        logger.info(f"Selected path: {output_path}")
        if output_path:
            if not output_path.endswith(".json"):
                output_path += ".json"  # Handle file extension if needed
            with open(output_path, "w", encoding="utf-8") as output:
                json.dump(db_output_c, output, indent=4)
        else:
            logger.warning("Steam DB Builder: User cancelled selection...")
            return

    def _do_update_rules_database(self, instruction: list[Any]) -> None:
        rules_source = instruction[0]
        rules_data = instruction[1]
        # Get path based on rules source
        if (
            rules_source == "Community Rules"
            and self.metadata_manager.external_community_rules_path
        ):
            path = self.metadata_manager.external_community_rules_path
        elif rules_source == "User Rules" and str(
            AppInfo().databases_folder / "userRules.json"
        ):
            path = str(AppInfo().databases_folder / "userRules.json")
        else:
            logger.warning(
                f"No {rules_source} file path is set. There is no configured database to update!"
            )
            return
        # Retrieve original database
        try:
            with open(path, encoding="utf-8") as f:
                json_string = f.read()
                logger.debug("Reading info...")
                db_input_a = json.loads(json_string)
                logger.debug(
                    f"Retrieved copy of existing {rules_source} database to update."
                )
        except Exception:
            logger.error("Failed to read info from existing database")
            dialogue.show_warning(
                title="Failed to read existing database",
                text="Failed to read the existing database!",
                information=f"Path: {path}",
            )
            return
        db_input_b = {"timestamp": int(time.time()), "rules": rules_data}
        db_output_c = db_input_a.copy()
        # Update database in place
        metadata.recursively_update_dict(
            db_output_c,
            db_input_b,
            prune_exceptions=app_constants.DB_BUILDER_PRUNE_EXCEPTIONS,
            recurse_exceptions=app_constants.DB_BUILDER_RECURSE_EXCEPTIONS,
        )
        # Overwrite rules database
        answer = dialogue.show_dialogue_conditional(
            title="RimSort - DB Builder",
            text="你想继续吗？",
            information=f"此操作将覆盖位于以下路径的 {rules_source} 数据库：<br><br>{path}",
        )
        if answer == "&Yes":
            with open(path, "w", encoding="utf-8") as output:
                json.dump(db_output_c, output, indent=4)
            self._do_refresh()
        else:
            logger.debug("USER ACTION: declined to continue rules database update.")

    def _do_set_database_expiry(self) -> None:
        """
        Opens a QDialogInput that allows the user to edit their preferred
        WebAPI Query Expiry (in seconds)
        """
        args, ok = dialogue.show_dialogue_input(
            title="Edit SteamDB expiry:",
            label="Enter your preferred expiry duration in seconds (default 1 week/604800 sec):",
            text=str(self.settings_controller.settings.database_expiry),
        )
        if ok:
            try:
                self.settings_controller.settings.database_expiry = int(args)
                self.settings_controller.settings.save()
            except ValueError:
                dialogue.show_warning(
                    "Tried configuring Dynamic Query with a value that is not an integer.",
                    "Please reconfigure the expiry value with an integer in terms of the seconds from epoch you would like your query to expire.",
                )

    @Slot()
    def _on_settings_have_changed(self) -> None:
        instance = self.settings_controller.settings.instances.get(
            self.settings_controller.settings.current_instance
        )
        if not instance:
            logger.warning(
                f"Tried to access instance {self.settings_controller.settings.current_instance} that does not exist!"
            )
            return None

        steamcmd_prefix = instance.steamcmd_install_path

        if steamcmd_prefix:
            self.steamcmd_wrapper.initialize_prefix(
                steamcmd_prefix=str(steamcmd_prefix),
                validate=self.settings_controller.settings.steamcmd_validate_downloads,
            )
        self.steamcmd_wrapper.validate_downloads = (
            self.settings_controller.settings.steamcmd_validate_downloads
        )

    @Slot()
    def _on_do_upload_community_db_to_github(self) -> None:
        self._do_upload_db_to_repo(
            repo_url=self.settings_controller.settings.external_community_rules_repo,
            file_name="communityRules.json",
        )

    @Slot()
    def _on_do_download_community_db_from_github(self) -> None:
        if GIT_EXISTS:
            self._do_clone_repo_to_path(
                base_path=str(AppInfo().databases_folder),
                repo_url=self.settings_controller.settings.external_community_rules_repo,
            )
        else:
            self._do_notify_no_git()

    @Slot()
    def _on_do_upload_steam_workshop_db_to_github(self) -> None:
        self._do_upload_db_to_repo(
            repo_url=self.settings_controller.settings.external_steam_metadata_repo,
            file_name="steamDB.json",
        )

    @Slot()
    def _on_do_download_steam_workshop_db_from_github(self) -> None:
        logger.warning("HIT AT ALL")
        self._do_clone_repo_to_path(
            base_path=str(AppInfo().databases_folder),
            repo_url=self.settings_controller.settings.external_steam_metadata_repo,
        )

    @Slot()
    def _on_do_upload_no_version_warning_db_to_github(self) -> None:
        self._do_upload_db_to_repo(
            repo_url=self.settings_controller.settings.external_no_version_warning_repo_path,
            file_name=str(
                Path(f"{self.metadata_manager.game_version[:3]}/ModIdsToFix.xml")
            ),
        )

    @Slot()
    def _on_do_download_no_version_warning_db_from_github(self) -> None:
        if GIT_EXISTS:
            self._do_clone_repo_to_path(
                base_path=str(AppInfo().databases_folder),
                repo_url=self.settings_controller.settings.external_no_version_warning_repo_path,
            )
        else:
            self._do_notify_no_git()

    @Slot()
    def _on_do_upload_use_this_instead_db_to_github(self) -> None:
        self._do_upload_db_to_repo(
            repo_url=self.settings_controller.settings.external_use_this_instead_repo_path,
            file_name="*",
        )

    @Slot()
    def _on_do_download_use_this_instead_db_from_github(self) -> None:
        if GIT_EXISTS:
            self._do_clone_repo_to_path(
                base_path=str(AppInfo().databases_folder),
                repo_url=self.settings_controller.settings.external_use_this_instead_repo_path,
            )
        else:
            self._do_notify_no_git()

    @Slot()
    def _on_do_upload_log(self) -> None:
        self._upload_log(AppInfo().user_log_folder / (AppInfo().app_name + ".log"))

    @Slot()
    def _on_do_download_all_mods_via_steamcmd(self) -> None:
        self._do_download_entire_workshop("download_entire_workshop_steamcmd")

    @Slot()
    def _on_do_download_all_mods_via_steam(self) -> None:
        self._do_download_entire_workshop("download_entire_workshop_steamworks")

    @Slot()
    def _on_do_build_steam_workshop_database(self) -> None:
        self._do_build_database_thread()

    @Slot()
    def _do_run_game(self) -> None:
        current_instance = self.settings_controller.settings.current_instance
        game_install_path = Path(
            self.settings_controller.settings.instances[current_instance].game_folder
        )
        # Run args is inconsistent and is sometimes a string and sometimes a list
        run_args: list[str] | str = self.settings_controller.settings.instances[
            current_instance
        ].run_args

        run_args = [run_args] if isinstance(run_args, str) else run_args

        steam_client_integration = self.settings_controller.settings.instances[
            current_instance
        ].steam_client_integration

        # If integration is enabled, check for file called "steam_appid.txt" in game folder.
        # in the game folder. If not, create one and add the Steam App ID to it.
        # The Steam App ID is "294100" for RimWorld.
        steam_appid_file_exists = os.path.exists(game_install_path / "steam_appid.txt")
        if steam_client_integration and not steam_appid_file_exists:
            with open(
                game_install_path / "steam_appid.txt", "w", encoding="utf-8"
            ) as f:
                f.write("294100")
        elif not steam_client_integration and steam_appid_file_exists:
            os.remove(game_install_path / "steam_appid.txt")

        # Launch independent game process without Steamworks API
        launch_game_process(game_install_path=game_install_path, args=run_args)

    @Slot()
    def _use_this_instead_clicked(self) -> None:
        """
        When clicked, opens the Use This Instead panel.
        """
        self.use_this_instead_dialog = UseThisInsteadPanel(
            mod_metadata=self.metadata_manager.internal_local_metadata
        )
        self.use_this_instead_dialog._populate_from_metadata()
        if self.use_this_instead_dialog.editor_model.rowCount() > 0:
            self.use_this_instead_dialog.show()
        else:
            dialogue.show_information(
<<<<<<< HEAD
                title="替换为此",
                text='在“替换为此”数据库中未找到任何建议。',
            )

    def set_main_window(self, main_window: "MainWindow") -> None:
        """Set the main window reference for this content panel.

        Args:
            main_window: The main window instance to set
        """
        self.main_window = main_window
=======
                title="Use This Instead",
                text='No suggestions were found in the "Use This Instead" database.',
            )
>>>>>>> 7bf7421d
<|MERGE_RESOLUTION|>--- conflicted
+++ resolved
@@ -3447,20 +3447,6 @@
             self.use_this_instead_dialog.show()
         else:
             dialogue.show_information(
-<<<<<<< HEAD
                 title="替换为此",
                 text='在“替换为此”数据库中未找到任何建议。',
-            )
-
-    def set_main_window(self, main_window: "MainWindow") -> None:
-        """Set the main window reference for this content panel.
-
-        Args:
-            main_window: The main window instance to set
-        """
-        self.main_window = main_window
-=======
-                title="Use This Instead",
-                text='No suggestions were found in the "Use This Instead" database.',
-            )
->>>>>>> 7bf7421d
+            )