--- conflicted
+++ resolved
@@ -128,15 +128,7 @@
             self.export_submenu, "导出到 Rentry.co"
         )
         file_menu.addSeparator()
-<<<<<<< HEAD
-        self.file_search_action = self._add_action(
-            file_menu, "文件搜索", "Ctrl+Shift+F"
-        )
-        file_menu.addSeparator()
         self.upload_submenu = QMenu("上传日志")
-=======
-        self.upload_submenu = QMenu("Upload Log")
->>>>>>> 19484387
         file_menu.addMenu(self.upload_submenu)
         self.upload_rimsort_log_action = self._add_action(
             self.upload_submenu, "RimSort.log"
