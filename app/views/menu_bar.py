from PySide6.QtCore import QObject
from PySide6.QtGui import QAction, QKeySequence
from PySide6.QtWidgets import QMenu, QMenuBar

from app.utils.system_info import SystemInfo


class MenuBar(QObject):
    def __init__(self, menu_bar: QMenuBar) -> None:
        """
        Initialize the MenuBar object.

        Args:
            menu_bar (QMenuBar): The menu bar to which the menus and actions will be added.
        """
        super().__init__()

        self.menu_bar: QMenuBar = menu_bar

        # Declare actions and submenus as class variables
        # to be used by menu_bar_controller
        self.settings_action: QAction
        self.quit_action: QAction
        self.open_mod_list_action: QAction
        self.save_mod_list_action: QAction
        self.import_from_rentry_action: QAction
        self.import_from_workshop_collection_action: QAction
        self.export_to_clipboard_action: QAction
        self.export_to_rentry_action: QAction
        self.upload_rimsort_log_action: QAction
        self.upload_rimsort_old_log_action: QAction
        self.upload_rimworld_log_action: QAction
        self.open_app_directory_action: QAction
        self.open_settings_directory_action: QAction
        self.open_rimsort_logs_directory_action: QAction
        self.open_rimworld_directory_action: QAction
        self.open_rimworld_config_directory_action: QAction
        self.open_rimworld_logs_directory_action: QAction
        self.open_local_mods_directory_action: QAction
        self.open_steam_mods_directory_action: QAction
        self.cut_action: QAction
        self.copy_action: QAction
        self.paste_action: QAction
        self.rule_editor_action: QAction
        self.reset_all_warnings_action: QAction
        self.add_git_mod_action: QAction
        self.browse_workshop_action: QAction
        self.update_workshop_mods_action: QAction
        self.backup_instance_action: QAction
        self.restore_instance_action: QAction
        self.clone_instance_action: QAction
        self.create_instance_action: QAction
        self.delete_instance_action: QAction
        self.optimize_textures_action: QAction
        self.delete_dds_textures_action: QAction
        self.wiki_action: QAction
        self.check_for_updates_action: QAction
        self.check_for_updates_on_startup_action: QAction
        self.troubleshooting_action: QAction
        self.file_search_action: QAction

        self.import_submenu: QMenu
        self.export_submenu: QMenu
        self.upload_submenu: QMenu
        self.shortcuts_submenu: QMenu
        self.instances_submenu: QMenu

        self._create_menu_bar()

    def _add_action(
        self,
        menu: QMenu,
        title: str,
        shortcut: str | None = None,
        checkable: bool = False,
        role: QAction.MenuRole | None = None,
    ) -> QAction:
        """
        Add an action to a menu.

        Args:
            menu (QMenu): The menu to which the action will be added.
            title (str): The title of the action.
            shortcut (str | None = None): The keyboard shortcut for the action.
            checkable (bool = False): Whether the action is checkable.
            role (QAction.MenuRole | None, optional): The menu role of the action. Defaults to None.
        Returns:
            QAction: The created action.
        """
        action = QAction(title, self)
        if shortcut:
            action.setShortcut(QKeySequence(shortcut))
        if checkable:
            action.setCheckable(True)
        if role:
            action.setMenuRole(role)
        menu.addAction(action)
        return action

    def _create_file_menu(self) -> QMenu:
        """
        Create the "File" menu and add its actions and submenus.

        Returns:
            QMenu: The created "File" menu.
        """
        file_menu = self.menu_bar.addMenu("文件")
        self.open_mod_list_action = self._add_action(
            file_menu, "打开模组列表", "Ctrl+O"
        )
        file_menu.addSeparator()
        self.save_mod_list_action = self._add_action(
            file_menu, "保存模组列表", "Ctrl+Shift+S"
        )
        file_menu.addSeparator()
        self.import_submenu = QMenu("导入")
        file_menu.addMenu(self.import_submenu)
        self.import_from_rentry_action = self._add_action(
            self.import_submenu, "从 Rentry.co 导入"
        )
        self.import_from_workshop_collection_action = self._add_action(
            self.import_submenu, "从 创意工坊 导入"
        )
        self.export_submenu = QMenu("导出")
        file_menu.addMenu(self.export_submenu)
        self.export_to_clipboard_action = self._add_action(
            self.export_submenu, "导出到 剪切板"
        )
        self.export_to_rentry_action = self._add_action(
            self.export_submenu, "导出到 Rentry.co"
        )
        file_menu.addSeparator()
<<<<<<< HEAD
        self.upload_submenu = QMenu("上传日志")
=======
        self.file_search_action = self._add_action(
            file_menu, "File Search…", "Ctrl+Shift+F"
        )
        file_menu.addSeparator()
        self.upload_submenu = QMenu("Upload Log")
>>>>>>> 2203357a
        file_menu.addMenu(self.upload_submenu)
        self.upload_rimsort_log_action = self._add_action(
            self.upload_submenu, "RimSort.log"
        )
        self.upload_rimsort_old_log_action = self._add_action(
            self.upload_submenu, "RimSort.old.log"
        )
        self.upload_rimworld_log_action = self._add_action(
            self.upload_submenu, "RimWorld Player.log"
        )
        file_menu.addSeparator()
        self.shortcuts_submenu = QMenu("打开")
        file_menu.addMenu(self.shortcuts_submenu)
        # Add submenu under Shortcuts
        self.rimsort_shortcuts_submenu = QMenu("RimSort")
        self.shortcuts_submenu.addMenu(self.rimsort_shortcuts_submenu)
        self.rimworld_shortcuts_submenu = QMenu("RimWorld")
        self.shortcuts_submenu.addMenu(self.rimworld_shortcuts_submenu)
        # Add actions to RimSort submenu
        self.open_app_directory_action = self._add_action(
            self.rimsort_shortcuts_submenu, "根目录"
        )
        self.open_settings_directory_action = self._add_action(
            self.rimsort_shortcuts_submenu, "配置目录"
        )
        self.open_rimsort_logs_directory_action = self._add_action(
            self.rimsort_shortcuts_submenu, "日志目录"
        )
        # Add action to RimWorld submenu
        self.open_rimworld_directory_action = self._add_action(
            self.rimworld_shortcuts_submenu, "根目录"
        )
        self.open_rimworld_config_directory_action = self._add_action(
            self.rimworld_shortcuts_submenu, "配置目录"
        )
        self.open_rimworld_logs_directory_action = self._add_action(
            self.rimworld_shortcuts_submenu, "日志目录"
        )
        self.open_local_mods_directory_action = self._add_action(
            self.rimworld_shortcuts_submenu, "本地模组目录"
        )
        self.open_steam_mods_directory_action = self._add_action(
            self.rimworld_shortcuts_submenu, "Steam模组目录"
        )

        if SystemInfo().operating_system != SystemInfo.OperatingSystem.MACOS:
            file_menu.addSeparator()
            self.settings_action = self._add_action(file_menu, "设置", "Ctrl+,")
            file_menu.addSeparator()
            self.quit_action = self._add_action(file_menu, "退出", "Ctrl+Q")
        return file_menu

    def _create_edit_menu(self) -> QMenu:
        """
        Create the "Edit" menu and add its actions.

        Returns:
            QMenu: The created "Edit" menu.
        """
        edit_menu = self.menu_bar.addMenu("编辑")
        self.cut_action = self._add_action(edit_menu, "剪切", "Ctrl+X")
        self.copy_action = self._add_action(edit_menu, "复制", "Ctrl+C")
        self.paste_action = self._add_action(edit_menu, "粘贴", "Ctrl+V")
        edit_menu.addSeparator()
        self.rule_editor_action = self._add_action(edit_menu, "规则编辑器")
        self.reset_all_warnings_action = self._add_action(
            edit_menu, "重置警告状态"
        )
        return edit_menu

    def _create_download_menu(self) -> QMenu:
        """
        Create the "Download" menu and add its actions.

        Returns:
            QMenu: The created "Download" menu.
        """
        download_menu = self.menu_bar.addMenu("下载")
        self.add_git_mod_action = self._add_action(download_menu, "添加 Git 模组")
        download_menu.addSeparator()
        self.browse_workshop_action = self._add_action(download_menu, "浏览创意工坊")
        self.update_workshop_mods_action = self._add_action(
            download_menu, "更新创意工坊模组"
        )
        return download_menu

    def _create_instances_menu(self) -> QMenu:
        """
        Create the "Instances" menu and add its actions and submenus.

        Returns:
            QMenu: The created "Instances" menu.
        """
        instances_menu = self.menu_bar.addMenu("实例")
        self.instances_submenu = QMenu('当前：默认')
        instances_menu.addMenu(self.instances_submenu)
        instances_menu.addSeparator()
        self.backup_instance_action = self._add_action(
            instances_menu, "备份实例"
        )
        self.restore_instance_action = self._add_action(
            instances_menu, "恢复实例"
        )
        instances_menu.addSeparator()
        self.clone_instance_action = self._add_action(instances_menu, "克隆实例")
        self.create_instance_action = self._add_action(
            instances_menu, "创建实例"
        )
        self.delete_instance_action = self._add_action(
            instances_menu, "删除实例"
        )
        return instances_menu

    def _create_texture_menu(self) -> QMenu:
        """
        Create the "Textures" menu and add its actions.

        Returns:
            QMenu: The created "Textures" menu.
        """
        texture_menu = self.menu_bar.addMenu("纹理")
        self.optimize_textures_action = self._add_action(
            texture_menu, "优化纹理"
        )
        texture_menu.addSeparator()
        self.delete_dds_textures_action = self._add_action(
            texture_menu, "删除 .dds 纹理"
        )
        return texture_menu

    def _create_help_menu(self) -> QMenu:
        """
        Create the "Help" menu and add its actions.

        Returns:
            QMenu: The created "Help" menu.
        """
        help_menu = self.menu_bar.addMenu("帮助")
        self.wiki_action = self._add_action(help_menu, "RimSort Wiki")
        help_menu.addSeparator()
        self.troubleshooting_action = self._add_action(help_menu, "Troubleshooting…")
        help_menu.addSeparator()
        # TODO: updates not implemented yet
        # self.check_for_updates_action = self._add_action(
        #     help_menu, "Check for Updates…"
        # )
        # self.check_for_updates_on_startup_action = self._add_action(
        #     help_menu, "Check for Updates on Startup", checkable=True
        # )
        # help_menu.addSeparator()
<<<<<<< HEAD
        self.validate_steam_client_action = self._add_action(
            help_menu, "验证 Steam 客户端模组"
        )
=======
>>>>>>> 2203357a
        return help_menu

    def _create_menu_bar(self) -> None:
        """
        Create the menu bar. On macOS, include the app menu.
        """
        if SystemInfo().operating_system == SystemInfo.OperatingSystem.MACOS:
            app_menu = self.menu_bar.addMenu("AppName")
            app_menu.addSeparator()
            self.settings_action = self._add_action(
                app_menu,
                "Settings...",
                shortcut="Ctrl+,",
                role=QAction.MenuRole.ApplicationSpecificRole,
            )
            app_menu.addSeparator()
            self.quit_action = self._add_action(app_menu, "Quit")
        self._create_file_menu()
        self._create_edit_menu()
        self._create_download_menu()
        self._create_instances_menu()
        self._create_texture_menu()
        self._create_help_menu()<|MERGE_RESOLUTION|>--- conflicted
+++ resolved
@@ -130,15 +130,11 @@
             self.export_submenu, "导出到 Rentry.co"
         )
         file_menu.addSeparator()
-<<<<<<< HEAD
-        self.upload_submenu = QMenu("上传日志")
-=======
         self.file_search_action = self._add_action(
             file_menu, "File Search…", "Ctrl+Shift+F"
         )
         file_menu.addSeparator()
-        self.upload_submenu = QMenu("Upload Log")
->>>>>>> 2203357a
+        self.upload_submenu = QMenu("上传日志")
         file_menu.addMenu(self.upload_submenu)
         self.upload_rimsort_log_action = self._add_action(
             self.upload_submenu, "RimSort.log"
@@ -289,12 +285,6 @@
         #     help_menu, "Check for Updates on Startup", checkable=True
         # )
         # help_menu.addSeparator()
-<<<<<<< HEAD
-        self.validate_steam_client_action = self._add_action(
-            help_menu, "验证 Steam 客户端模组"
-        )
-=======
->>>>>>> 2203357a
         return help_menu
 
     def _create_menu_bar(self) -> None:
