from functools import partial

from PySide6.QtCore import QObject, Slot
from PySide6.QtGui import QAction
from PySide6.QtWidgets import QApplication, QLineEdit, QPlainTextEdit, QTextEdit

from app.controllers.mods_panel_controller import ModsPanelController
from app.controllers.settings_controller import SettingsController
from app.utils.event_bus import EventBus
from app.utils.generic import open_url_browser
from app.views.menu_bar import MenuBar


class MenuBarController(QObject):
    def __init__(
        self,
        view: MenuBar,
        settings_controller: SettingsController,
        mods_panel_controller: ModsPanelController,
    ) -> None:
        super().__init__()

        self.menu_bar = view
        self.settings_controller = settings_controller
        self.mods_panel_controller = mods_panel_controller

        # Application menu
        instance = QApplication.instance()
        if instance is None:
            raise RuntimeError("QApplication instance not found")
        self.menu_bar.quit_action.triggered.connect(instance.quit)

        # TODO: updates not implemented yet
        # self.menu_bar.check_for_updates_action.triggered.connect(
        #     EventBus().do_check_for_application_update.emit
        # )

        # self.menu_bar.check_for_updates_on_startup_action.toggled.connect(
        #     self._on_menu_bar_check_for_updates_on_startup_triggered
        # )

        # self.menu_bar.check_for_updates_on_startup_action.setChecked(
        #     self.settings_controller.settings.check_for_update_startup
        # )

        self.menu_bar.settings_action.triggered.connect(
            self.settings_controller.show_settings_dialog
        )

        # File menu
        self.menu_bar.open_mod_list_action.triggered.connect(
            EventBus().do_open_mod_list.emit
        )
        self.menu_bar.save_mod_list_action.triggered.connect(
            EventBus().do_save_mod_list_as.emit
        )
        self.menu_bar.import_from_rentry_action.triggered.connect(
            EventBus().do_import_mod_list_from_rentry
        )
        self.menu_bar.import_from_workshop_collection_action.triggered.connect(
            EventBus().do_import_mod_list_from_workshop_collection
        )
        self.menu_bar.export_to_clipboard_action.triggered.connect(
            EventBus().do_export_mod_list_to_clipboard
        )
        self.menu_bar.export_to_rentry_action.triggered.connect(
            EventBus().do_export_mod_list_to_rentry
        )
        self.menu_bar.upload_rimsort_log_action.triggered.connect(
            EventBus().do_upload_rimsort_log
        )
        self.menu_bar.upload_rimsort_old_log_action.triggered.connect(
            EventBus().do_upload_rimsort_old_log
        )
        self.menu_bar.upload_rimworld_log_action.triggered.connect(
            EventBus().do_upload_rimworld_log
        )

        # Shortcuts SubMenu
        self.menu_bar.open_app_directory_action.triggered.connect(
            EventBus().do_open_app_directory
        )
        self.menu_bar.open_settings_directory_action.triggered.connect(
            EventBus().do_open_settings_directory
        )
        self.menu_bar.open_rimsort_logs_directory_action.triggered.connect(
            EventBus().do_open_rimsort_logs_directory
        )
        self.menu_bar.open_rimworld_directory_action.triggered.connect(
            EventBus().do_open_rimworld_directory
        )
        self.menu_bar.open_rimworld_config_directory_action.triggered.connect(
            EventBus().do_open_rimworld_config_directory
        )
        self.menu_bar.open_rimworld_logs_directory_action.triggered.connect(
            EventBus().do_open_rimworld_logs_directory
        )
        self.menu_bar.open_local_mods_directory_action.triggered.connect(
            EventBus().do_open_local_mods_directory
        )
        self.menu_bar.open_steam_mods_directory_action.triggered.connect(
            EventBus().do_open_steam_mods_directory
        )

        # Edit menu
        self.menu_bar.cut_action.triggered.connect(self._on_menu_bar_cut_triggered)
        self.menu_bar.copy_action.triggered.connect(self._on_menu_bar_copy_triggered)
        self.menu_bar.paste_action.triggered.connect(self._on_menu_bar_paste_triggered)
        self.menu_bar.rule_editor_action.triggered.connect(EventBus().do_rule_editor)
<<<<<<< HEAD

=======
>>>>>>> 93549269
        self.menu_bar.reset_all_warnings_action.triggered.connect(
            self._on_reset_warnings_triggered
        )

        # Download menu
        self.menu_bar.add_git_mod_action.triggered.connect(
            EventBus().do_add_git_mod.emit
        )
        self.menu_bar.browse_workshop_action.triggered.connect(
            EventBus().do_browse_workshop
        )
        self.menu_bar.update_workshop_mods_action.triggered.connect(
            EventBus().do_check_for_workshop_updates
        )

        # Instances menu
        self.menu_bar.backup_instance_action.triggered.connect(
            self._on_do_backup_current_instance
        )
        self.menu_bar.restore_instance_action.triggered.connect(
            EventBus().do_restore_instance_from_archive.emit
        )
        self.menu_bar.clone_instance_action.triggered.connect(
            self._on_do_clone_current_instance
        )
        self.menu_bar.create_instance_action.triggered.connect(
            EventBus().do_create_new_instance.emit
        )
        self.menu_bar.delete_instance_action.triggered.connect(
            EventBus().do_delete_current_instance.emit
        )

        # Textures menu
        self.menu_bar.optimize_textures_action.triggered.connect(
            EventBus().do_optimize_textures
        )
        self.menu_bar.delete_dds_textures_action.triggered.connect(
            EventBus().do_delete_dds_textures
        )
        # Help menu
        self.menu_bar.wiki_action.triggered.connect(self._on_menu_bar_wiki_triggered)
        self.menu_bar.validate_steam_client_action.triggered.connect(
            EventBus().do_validate_steam_client
        )

        # External signals
        EventBus().refresh_started.connect(self._on_refresh_started)
        EventBus().refresh_finished.connect(self._on_refresh_finished)

    def _on_do_backup_current_instance(self) -> None:
        EventBus().do_backup_existing_instance.emit(
            self.settings_controller.settings.current_instance
        )

    def _on_do_clone_current_instance(self) -> None:
        EventBus().do_clone_existing_instance.emit(
            self.settings_controller.settings.current_instance
        )

    def _on_instances_submenu_population(self, instance_names: list[str]) -> None:
        self.menu_bar.instances_submenu.clear()
        actions = [QAction(name, self) for name in instance_names]
        for action in actions:
            action.triggered.connect(
                partial(
                    self._on_set_current_instance,
                    current_instance=action.text(),
                    initialize=True,
                )
            )
        self.menu_bar.instances_submenu.addActions(actions)

    def _on_set_current_instance(
        self, current_instance: str, initialize: bool = False
    ) -> None:
        self.menu_bar.instances_submenu.setTitle(f"Current: {current_instance}")
        self.menu_bar.instances_submenu.setActiveAction(
            next(
                (
                    action
                    for action in self.menu_bar.instances_submenu.actions()
                    if action.text() == current_instance
                )
            )
        )
        if initialize:
            EventBus().do_activate_current_instance.emit(current_instance)

    def _on_reset_warnings_triggered(self) -> None:
        self.mods_panel_controller.reset_warnings_signal.emit()

    @Slot()
    def _on_menu_bar_check_for_updates_on_startup_triggered(self) -> None:
        is_checked = self.menu_bar.check_for_updates_on_startup_action.isChecked()
        self.settings_controller.settings.check_for_update_startup = is_checked
        self.settings_controller.settings.save()

    @Slot()
    def _on_menu_bar_cut_triggered(self) -> None:
        app_instance = QApplication.instance()
        if isinstance(app_instance, QApplication):
            focused_widget = app_instance.focusWidget()
            if isinstance(focused_widget, (QLineEdit, QTextEdit, QPlainTextEdit)):
                focused_widget.cut()

    @Slot()
    def _on_menu_bar_copy_triggered(self) -> None:
        app_instance = QApplication.instance()
        if isinstance(app_instance, QApplication):
            focused_widget = app_instance.focusWidget()
            if isinstance(focused_widget, (QLineEdit, QTextEdit, QPlainTextEdit)):
                focused_widget.copy()

    @Slot()
    def _on_menu_bar_paste_triggered(self) -> None:
        app_instance = QApplication.instance()
        if isinstance(app_instance, QApplication):
            focused_widget = app_instance.focusWidget()
            if isinstance(focused_widget, (QLineEdit, QTextEdit, QPlainTextEdit)):
                focused_widget.paste()

    @Slot()
    def _on_menu_bar_wiki_triggered(self) -> None:
        open_url_browser("https://rimsort.github.io/RimSort/")

    @Slot()
    def _on_refresh_started(self) -> None:
        """
        Disable all menus in the menu bar.
        """
        for action in self.menu_bar.menu_bar.actions():
            action.setEnabled(False)

    @Slot()
    def _on_refresh_finished(self) -> None:
        """
        Enable all menus in the menu bar.
        """
        for action in self.menu_bar.menu_bar.actions():
            action.setEnabled(True)<|MERGE_RESOLUTION|>--- conflicted
+++ resolved
@@ -107,10 +107,6 @@
         self.menu_bar.copy_action.triggered.connect(self._on_menu_bar_copy_triggered)
         self.menu_bar.paste_action.triggered.connect(self._on_menu_bar_paste_triggered)
         self.menu_bar.rule_editor_action.triggered.connect(EventBus().do_rule_editor)
-<<<<<<< HEAD
-
-=======
->>>>>>> 93549269
         self.menu_bar.reset_all_warnings_action.triggered.connect(
             self._on_reset_warnings_triggered
         )
