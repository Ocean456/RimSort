from loguru import logger
from PySide6.QtCore import QObject, Qt, Signal, Slot

from app.utils.event_bus import EventBus
from app.views.mods_panel import ModListWidget, ModsPanel


class ModsPanelController(QObject):
    reset_warnings_signal = Signal()

    def __init__(self, view: ModsPanel) -> None:
        super().__init__()

        self.mods_panel = view

        self.reset_warnings_signal.connect(self._on_menu_bar_reset_warnings_triggered)

        # Only one label can be active at a time; these are used only in the active modlist.

        self.warnings_label_active = False
        self.errors_label_active = False

        self.mods_panel.warnings_text.clicked.connect(
            self._change_visibility_of_mods_with_warnings
        )
        self.mods_panel.errors_text.clicked.connect(
            self._change_visibility_of_mods_with_errors
        )
        self.reset_warnings_signal.connect(self._on_menu_bar_reset_warnings_triggered)
<<<<<<< HEAD

        EventBus().reset_mod_colors_signal.connect(self._on_menu_bar_reset_mod_colors_triggered)
        EventBus().filters_changed_in_active_modlist.connect(self._on_filters_changed_in_active_modlist)
        EventBus().filters_changed_in_inactive_modlist.connect(self._on_filters_changed_in_inactive_modlist)
=======
        EventBus().filters_changed_in_active_modlist.connect(
            self._on_filters_changed_in_active_modlist
        )
        EventBus().filters_changed_in_inactive_modlist.connect(
            self._on_filters_changed_in_inactive_modlist
        )
>>>>>>> 5fc16b40

    @Slot()
    def _on_filters_changed_in_active_modlist(self) -> None:
        """When filters are changed in the active modlist."""

        # On filter change, disable warning/error label if active
        if self.warnings_label_active:
            self.mods_panel.warnings_text.clicked.emit()
        elif self.errors_label_active:
            self.mods_panel.errors_text.clicked.emit()

    @Slot()
    def _on_filters_changed_in_inactive_modlist(self) -> None:
        """When filters are changed in the inactive modlist."""

        # On filter change, disable warning/error label if active
        if self.warnings_label_active:
            self.mods_panel.warnings_text.clicked.emit()
        elif self.errors_label_active:
            self.mods_panel.errors_text.clicked.emit()

    @Slot()
    def _on_menu_bar_reset_warnings_triggered(self) -> None:
        """Resets all warning and error toggles for active and inactive mods."""

        active_mods = (
            self.mods_panel.active_mods_list.get_all_loaded_and_toggled_mod_list_items()
        )
        inactive_mods = self.mods_panel.inactive_mods_list.get_all_loaded_and_toggled_mod_list_items()
        for mod in active_mods + inactive_mods:
            mod_data = mod.data(Qt.ItemDataRole.UserRole)
            if mod_data["warning_toggled"]:
                mod_data["warning_toggled"] = False
                mod.setData(Qt.ItemDataRole.UserRole, mod_data)
                widget = mod.listWidget()
                # Widget should always be of type ModListWidget
                if isinstance(widget, ModListWidget):
                    package_id = widget.metadata_manager.internal_local_metadata[
                        mod_data["uuid"]
                    ]["packageid"]
                    self._remove_from_all_ignore_lists(package_id)
                    logger.debug(f"Reset warning toggle for: {package_id}")
        self.mods_panel.active_mods_list.recalculate_warnings_signal.emit()
        self.mods_panel.inactive_mods_list.recalculate_warnings_signal.emit()

    def _remove_from_all_ignore_lists(self, package_id: str) -> None:
        active_mods_list = self.mods_panel.active_mods_list.ignore_warning_list
        if package_id in active_mods_list:
            active_mods_list.remove(package_id)
        inactive_mods_list = self.mods_panel.inactive_mods_list.ignore_warning_list
        if package_id in inactive_mods_list:
            inactive_mods_list.remove(package_id)

    def _on_menu_bar_reset_mod_colors_triggered(self) -> None:
        """
        Resets all mod colors to the default color.
        """
        active_mods = self.mods_panel.active_mods_list.get_all_mod_list_items()
        inactive_mods = self.mods_panel.inactive_mods_list.get_all_mod_list_items()
        for mod in active_mods :
            mod_data = mod.data(Qt.ItemDataRole.UserRole)
            uuid = mod_data["uuid"]
            self.mods_panel.active_mods_list.reset_mod_color(uuid)
        for mod in inactive_mods:
            mod_data = mod.data(Qt.ItemDataRole.UserRole)
            uuid = mod_data["uuid"]
            self.mods_panel.inactive_mods_list.reset_mod_color(uuid)

    @Slot()
    def _change_visibility_of_mods_with_warnings(self) -> None:
        """When on, shows only mods that have warnings.

        When off, shows all mods.

        Works with filters, meaning it won't show mods with warnings if they don't match the filters."""

        # If the other label is active, disable it
        if self.errors_label_active:
            self.mods_panel.errors_text.clicked.emit()

        self.warnings_label_active = not self.warnings_label_active

        active_mods = self.mods_panel.active_mods_list.get_all_mod_list_items()
        for mod in active_mods:
            mod_data = mod.data(Qt.ItemDataRole.UserRole)
            # If a mod is already hidden becasue of filters, dont unhide it
            if mod_data["warnings"] == "":
                if self.warnings_label_active:
                    mod.setHidden(True)
                elif not mod_data["hidden_by_filter"]:
                    mod.setHidden(False)
        self.mods_panel.update_count("Active")
        logger.debug("Finished hiding mods without warnings.")

    @Slot()
    def _change_visibility_of_mods_with_errors(self) -> None:
        """When on, shows only mods that have errors.

        When off, shows all mods.

        Works with filters, meaning it won't show mods with errors if they don't match the filters."""

        # If the other label is active, disable it
        if self.warnings_label_active:
            self.mods_panel.warnings_text.clicked.emit()

        self.errors_label_active = not self.errors_label_active

        active_mods = self.mods_panel.active_mods_list.get_all_mod_list_items()
        for mod in active_mods:
            mod_data = mod.data(Qt.ItemDataRole.UserRole)
            # If a mod is already hidden because of filters, dont unhide it
            if mod_data["errors"] == "":
                if self.errors_label_active:
                    mod.setHidden(True)
                elif not mod_data["hidden_by_filter"]:
                    mod.setHidden(False)
        self.mods_panel.update_count("Active")
        logger.debug("Finished hiding mods without errors.")<|MERGE_RESOLUTION|>--- conflicted
+++ resolved
@@ -27,19 +27,14 @@
             self._change_visibility_of_mods_with_errors
         )
         self.reset_warnings_signal.connect(self._on_menu_bar_reset_warnings_triggered)
-<<<<<<< HEAD
 
         EventBus().reset_mod_colors_signal.connect(self._on_menu_bar_reset_mod_colors_triggered)
-        EventBus().filters_changed_in_active_modlist.connect(self._on_filters_changed_in_active_modlist)
-        EventBus().filters_changed_in_inactive_modlist.connect(self._on_filters_changed_in_inactive_modlist)
-=======
         EventBus().filters_changed_in_active_modlist.connect(
             self._on_filters_changed_in_active_modlist
         )
         EventBus().filters_changed_in_inactive_modlist.connect(
             self._on_filters_changed_in_inactive_modlist
         )
->>>>>>> 5fc16b40
 
     @Slot()
     def _on_filters_changed_in_active_modlist(self) -> None:
