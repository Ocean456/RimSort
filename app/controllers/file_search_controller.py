import os
import re
import xml.etree.ElementTree as ET
from typing import Any, Optional, Union
from xml.dom import minidom

import chardet
from loguru import logger
from psutil import Process
from PySide6.QtCore import QObject, QThread, QTimer, Signal

import app.utils.metadata as metadata
from app.controllers.settings_controller import SettingsController
from app.models.search_result import SearchResult
from app.models.settings import Settings
from app.utils.file_search import FileSearch
from app.utils.ignore_extensions import IGNORE_EXTENSIONS
from app.utils.metadata import MetadataManager
from app.utils.mod_utils import get_mod_paths_from_uuids
from app.views.dialogue import show_warning
from app.views.file_search_dialog import FileSearchDialog
from app.views.mods_panel import ModsPanel


class SearchWorker(QThread):
    """worker thread for file searching"""

    result_found = Signal(str, str, str, str)  # mod_name, file_name, path, preview
    progress = Signal(int, int)  # current, total
    stats = Signal(str)  # statistics text
    finished = Signal()
    error = Signal(str)

    def __init__(
        self,
        root_paths: list[str],
        pattern: str,
        options: dict[str, Any],
        active_mod_ids: Optional[set[str]] = None,
        scope: str = "all mods",
    ) -> None:
        """
        Initialize search worker

        Parameters:
        - root_paths: List of paths to search in
        - pattern: Text to search for
        - options: Search options
        - mod_ids: Set of mod IDs to use for filtering
          For active mods search, this should be active mod IDs
          For inactive mods search, this should be inactive mod IDs
        - scope: Search scope ("active mods", "inactive mods", "all mods", etc.)
        """
        super().__init__()
        self.root_paths = root_paths
        self.pattern = pattern
        self.options = options
        self.active_mod_ids = active_mod_ids
        self.scope = scope
        self.searcher = FileSearch()
        self.processed_files = 0
        self.found_files = 0

        # Pass ignore extensions to the search options
        if self.options.get("file_type", "All Files") == "All Files":
            self.options["ignore_extensions"] = IGNORE_EXTENSIONS

        # Memory monitoring
        self.memory_check_interval = 100  # Check memory usage every 100 files
        self.memory_warning_threshold = 0.85  # 85% of available memory
        self.last_memory_check = 0
        self.memory_warning_shown = False

        # Set thread priority to lower to avoid UI freezing
        if not self.isRunning():
            logger.warning("Thread is not running. Skipping priority setting.")
            return
        self.setPriority(QThread.Priority.LowPriority)

        # Validate regex pattern if using regex
        if options.get("use_regex", False):
            try:
                re.compile(pattern)
            except re.error as e:
                logger.error(f"Invalid regex pattern: {e}")
                self.error.emit(f"Invalid regex pattern: {e}")
                # Force simple search if regex is invalid
                self.options["algorithm"] = "simple search"

        # Automatically select the best search algorithm based on the collection size
        if "algorithm" in self.options and self.options["algorithm"] == "auto":
            self._select_optimal_algorithm()

    def _select_optimal_algorithm(self) -> None:
        """
        Automatically select the best search algorithm based on the file type and search parameters
        """
        # Check if we're searching for XML files specifically
        file_type = self.options.get("file_type", "All Files")

        # Select algorithm based on file type and search parameters
        if self.options.get("use_regex", False):
            # Always use pattern search for regex
            self.options["algorithm"] = "pattern search"
        elif file_type == "XML Files":
            # For XML files, use the optimized XML search
            self.options["algorithm"] = "xml search"
        else:
            # For all other file types, use standard search
            self.options["algorithm"] = "standard search"

        logger.info(
            f"Auto-selected search algorithm: {self.options['algorithm']} for {file_type}"
        )

    def _check_memory_usage(self) -> bool:
        """
        Check current memory usage and emit a warning if it's too high.
        Returns True if memory usage is acceptable, False if it's too high.
        """
        try:
            process = Process()
            memory_info = process.memory_info()
            memory_percent = process.memory_percent()

            logger.debug(
                f"Memory usage: {memory_info.rss / (1024 * 1024):.1f} MB ({memory_percent:.1f}%)"
            )

            if (
                memory_percent > self.memory_warning_threshold
                and not self.memory_warning_shown
            ):
                logger.warning(
                    f"High memory usage detected: {memory_percent:.1f}%. Consider optimizing the search."
                )
                self.memory_warning_shown = True

            return memory_percent <= self.memory_warning_threshold
        except Exception as e:
            logger.error(f"Error checking memory usage: {e}")
            return True

    def _read_file_with_fallback(self, file_path: str) -> str:
        """
        Read file content with multiple encoding attempts and improved error handling.

        Args:
            file_path: Path to the file to read.

        Returns:
            The file content as a string, or empty string on failure.
        """
        # Check if file exists and is accessible
        if not os.path.exists(file_path):
            logger.warning(f"File does not exist: {file_path}")
            return ""

        # Check file size before attempting to read
        try:
            file_size = os.path.getsize(file_path)
            if file_size == 0:
                logger.debug(f"Skipping empty file: {file_path}")
                return ""

            # Skip very large files to prevent memory issues
            max_size = 20 * 1024 * 1024  # 20MB
            if file_size > max_size:
                logger.warning(
                    f"File too large to read fully: {file_path} ({file_size} bytes)"
                )
                # For large files, read only the first part
                try:
                    with open(file_path, "rb") as f:
                        binary_content = f.read(1024 * 1024)  # Read first 1MB
                        return (
                            binary_content.decode("utf-8", errors="replace")
                            + "\n\n[File truncated due to size...]"
                        )
                except Exception as e:
                    logger.warning(f"Failed to read large file {file_path}: {e}")
                    return ""
        except OSError as e:
            logger.warning(f"Error checking file size for {file_path}: {e}")
            return ""

        try:  # Try to detect encoding with chardet for better accuracy
            with open(file_path, "rb") as f:
                raw_data = f.read(min(4096, file_size))
                result = chardet.detect(raw_data)
                if result["confidence"] > 0.7 and result["encoding"]:
                    detected_encoding = result["encoding"]
                    try:
                        # Use explicit text mode with detected encoding
                        content = ""
                        with open(
                            file_path, "r", encoding=detected_encoding
                        ) as text_file:
                            content = text_file.read()
                            return content
                    except UnicodeDecodeError:
                        # If detected encoding fails, continue with fallbacks
                        pass
        except ImportError:
            # chardet not available, continue with fallbacks
            pass
        except Exception as e:
            logger.debug(f"Error detecting encoding: {e}")

        # Try common encodings
        encodings = ["utf-8", "utf-8-sig", "latin-1", "cp1252", "iso-8859-1"]

        for encoding in encodings:
            try:
                with open(file_path, "r", encoding=encoding) as f:
                    content = f.read()
                    logger.debug(f"Successfully read file with encoding: {encoding}")
                    return content
            except UnicodeDecodeError:
                # Try the next encoding
                continue
            except IOError as e:
                logger.warning(f"Error reading file {file_path}: {e}")
                return ""

        # If all encodings fail, try binary mode and decode with errors='replace'
        try:
            with open(file_path, "rb") as f:
                binary_content = f.read()
                # Try to decode with 'replace' option to substitute invalid chars
                return binary_content.decode("utf-8", errors="replace")
        except Exception as e:
            logger.warning(f"Failed to read file {file_path} after all attempts: {e}")
            return ""

    def _get_file_preview(self, file_path: str, content: str = "") -> str:
        """Get preview of the matched content with improved context and highlighting"""
        try:
            # If content wasn't provided, read it from file
            if not content:
                content = self._read_file_with_fallback(file_path)

            # If content is still empty, return early
            if not content:
                return "Error: Could not read file content"

            # Check file type for special handling
            _, ext = os.path.splitext(file_path.lower())

            # Special handling for XML files
            if ext == ".xml" and not self.options.get("use_regex", False):
                xml_preview = self._get_xml_preview(file_path, content)
                if xml_preview:
                    return xml_preview

            # Find the position of the search term
            search_term = (
                self.pattern.lower()
                if not self.options.get("case_sensitive")
                else self.pattern
            )
            content_to_search = (
                content.lower() if not self.options.get("case_sensitive") else content
            )

            # For regex patterns, we need to find all matches
            if self.options.get("use_regex", False):
                try:
                    # Compile the regex pattern
                    flags = 0 if self.options.get("case_sensitive") else re.IGNORECASE
                    regex = re.compile(self.pattern, flags)

                    # Find all matches in the content
                    matches = list(regex.finditer(content))
                    if not matches:
                        return ""

                    # Use the first match for preview
                    match = matches[0]
                    pos = match.start()
                    # We can calculate match length directly when needed using match.end() - match.start()
                except re.error as e:
                    logger.warning(f"Invalid regex pattern: {e}")
                    return f"Error: Invalid regex pattern: {e}"
            else:
                # For simple text search
                pos = content_to_search.find(search_term)
                if pos == -1:
                    return ""
                # We don't need to store the match length for simple text search
                # as we can use len(search_term) directly when needed

            # Split content into lines for better context
            lines = content.split("\n")

            # Find which line contains the match
            current_pos = 0
            match_line_index = 0
            for i, line in enumerate(lines):
                line_length = len(line) + 1  # +1 for the newline character
                if current_pos <= pos < current_pos + line_length:
                    match_line_index = i
                    # Calculate position within the line (useful for debugging)
                    # line_pos = pos - current_pos
                    break
                current_pos += line_length

            # Get context lines (3 lines before and after the match)
            start_line = max(0, match_line_index - 3)
            end_line = min(len(lines), match_line_index + 4)

            # Format the preview with line numbers and highlight the match
            preview_lines = []
            for i in range(start_line, end_line):
                # Highlight the matched line with a different prefix and formatting
                if i == match_line_index:
                    line_prefix = f"→ {i + 1}: "

                    # Try to highlight the matched text within the line
                    line = lines[i]
                    if self.options.get("use_regex", False):
                        # For regex search, we need to find the match in this specific line
                        try:
                            flags = (
                                0
                                if self.options.get("case_sensitive")
                                else re.IGNORECASE
                            )
                            regex = re.compile(self.pattern, flags)
                            line_match = regex.search(line)
                            if line_match:
                                match_pos = line_match.start()
                                match_end = line_match.end()
                                # Highlight with ** around the match
                                line = (
                                    line[:match_pos]
                                    + "**"
                                    + line[match_pos:match_end]
                                    + "**"
                                    + line[match_end:]
                                )
                        except re.error:
                            # If regex fails, just show the line without highlighting
                            pass
                    else:
                        # For simple text search, we can highlight the exact match
                        if self.options.get("case_sensitive"):
                            # Case-sensitive: find exact match
                            match_pos = line.find(self.pattern)
                            if match_pos >= 0:
                                # Highlight with ** around the match
                                line = (
                                    line[:match_pos]
                                    + "**"
                                    + line[match_pos : match_pos + len(self.pattern)]
                                    + "**"
                                    + line[match_pos + len(self.pattern) :]
                                )
                        else:
                            # Case-insensitive: find match ignoring case
                            match_pos = line.lower().find(self.pattern.lower())
                            if match_pos >= 0:
                                # Highlight with ** around the match
                                line = (
                                    line[:match_pos]
                                    + "**"
                                    + line[match_pos : match_pos + len(self.pattern)]
                                    + "**"
                                    + line[match_pos + len(self.pattern) :]
                                )
                else:
                    line_prefix = f"  {i + 1}  "
                    line = lines[i]

                preview_lines.append(f"{line_prefix}{line}")

            # Add ellipsis if needed
            prefix = "...\n" if start_line > 0 else ""
            suffix = "\n..." if end_line < len(lines) else ""

            # Add a header with file info
            file_size = os.path.getsize(file_path)
            file_size_str = self._format_file_size(file_size)

            header = f"File: {os.path.basename(file_path)} ({file_size_str})\n"
            header += f"Path: {os.path.dirname(file_path)}\n"
            header += f"Match at line {match_line_index + 1}:\n"

            return f"{header}\n{prefix}{'\n'.join(preview_lines)}{suffix}"
        except Exception as e:
            logger.warning(f"Failed to get preview for {file_path}: {e}")
            return f"Error generating preview: {e}"

    def _get_xml_preview(self, file_path: str, content: str) -> str:
        """Generate a more structured preview for XML files with better formatting"""
        try:  # Find the position of the search term
            search_term = (
                self.pattern.lower()
                if not self.options.get("case_sensitive")
                else self.pattern
            )

            # Try to parse the XML
            try:
                # Parse the XML
                root = ET.fromstring(content)

                def find_element_with_text(
                    element: "ET.Element", search_text: str, case_sensitive: bool = True
                ) -> Optional["ET.Element"]:
                    # Check element text
                    element_text = element.text or ""
                    if not case_sensitive:
                        element_text = element_text.lower()
                        search_text = search_text.lower()

                    if search_text in element_text:
                        return element

                    # Check attributes
                    for attr, value in element.attrib.items():
                        if not case_sensitive:
                            value = value.lower()
                        if search_text in value:
                            return element

                    # Check children
                    for child in element:
                        result = find_element_with_text(
                            child, search_text, case_sensitive
                        )
                        if result is not None:
                            return result

                    return None

                # Find the element containing the search term
                element = find_element_with_text(
                    root, search_term, self.options.get("case_sensitive", False)
                )

                if element is not None:
                    # Convert element to string with nice formatting
                    element_str = ET.tostring(element, encoding="unicode")

                    # Pretty print the XML
                    pretty_xml = minidom.parseString(element_str).toprettyxml(
                        indent="  "
                    )

                    # Remove XML declaration
                    if pretty_xml.startswith("<?xml"):
                        pretty_xml = pretty_xml.split("\n", 1)[1]

                    # Highlight the search term
                    if not self.options.get("case_sensitive"):
                        pattern = re.compile(re.escape(search_term), re.IGNORECASE)
                        pretty_xml = pattern.sub("**\\g<0>**", pretty_xml)
                    else:
                        pretty_xml = pretty_xml.replace(
                            search_term, f"**{search_term}**"
                        )

                    # Create the preview
                    file_name = os.path.basename(file_path)
                    preview = [
                        f"File: {file_name} (XML)",
                        "─" * 40,  # Separator line
                        "Matched XML Element:",
                        pretty_xml,
                    ]

                    return "\n".join(preview)

            except ET.ParseError:
                # If XML parsing fails, return empty string to fall back to standard preview
                return ""

            # If element not found, return empty string to fall back to standard preview
            return ""

        except Exception as e:
            logger.warning(f"Error generating XML preview for {file_path}: {e}")
            # Return empty string to fall back to standard preview
            return ""

    def _format_file_size(self, size_in_bytes: int) -> str:
        """Format file size in human-readable format"""
        if size_in_bytes < 1024:
            return f"{size_in_bytes} B"
        elif size_in_bytes < 1024 * 1024:
            return f"{size_in_bytes / 1024:.1f} KB"
        else:
            return f"{size_in_bytes / (1024 * 1024):.1f} MB"

    def _should_process_mod(self, mod_path: str) -> bool:
        """
        Check if mod should be processed based on active/inactive filter

        Parameters:
        - mod_path: Path to the mod folder

        Returns:
        - True if the mod should be processed, False otherwise
        """
        scope = self.options.get("scope", "all mods")
        if scope == "all mods":
            return True

        # If we're directly searching in specific mod folders and no mod_ids provided,
        # we can skip the filtering since the paths are already filtered
        if self.active_mod_ids is None:
            return True

        # get mod ID from folder name
        mod_id = os.path.basename(mod_path)
        if self.active_mod_ids is None:
            return False
        is_active = mod_id in self.active_mod_ids

        return (scope == "active mods" and is_active) or (
            scope == "inactive mods" and not is_active
        )

    def get_mod_name_from_pfid(self, pfid: Union[str, int, None]) -> str:
        """
        Get a mod's name from its PublishedFileID.

        Args:
            pfid: The PublishedFileID to lookup (str, int or None)

        Returns:
            str: The mod name or "Unknown Mod" if not found
        """
        if not pfid:
            return f"{pfid}"

        pfid_str = str(pfid)
        if not pfid_str.isdigit():
            return f"{pfid_str}"

        metadata = self._get_mod_metadata(pfid_str)
        if not isinstance(metadata, dict):
            return f"{pfid_str}"

        name = metadata.get("name") or metadata.get("steamName")
        return repr(name) if name else f"{pfid_str}"

    def _get_mod_metadata(self, pfid: str) -> dict[str, Any]:
        """
        Helper method to get metadata for a mod by PublishedFileID.
        Checks both internal and external metadata sources.

        Args:
            pfid: The PublishedFileID to lookup
        Returns:
            Dictionary containing metadata or empty dict if not found
        """
        try:
            if not hasattr(self, "metadata_manager"):
                self.metadata_manager = MetadataManager.instance()

            # First check internal local metadata
            if hasattr(self.metadata_manager, "internal_local_metadata"):
                for (
                    uuid,
                    metadata,
                ) in self.metadata_manager.internal_local_metadata.items():
                    if (
                        metadata
                        and isinstance(metadata, dict)
                        and metadata.get("publishedfileid") == pfid
                    ):
                        return metadata

            # Then check external steam metadata if available
            if hasattr(self.metadata_manager, "external_steam_metadata"):
                steam_metadata = getattr(
                    self.metadata_manager, "external_steam_metadata", {}
                )
                if isinstance(steam_metadata, dict):
                    return steam_metadata.get(pfid, {})

            return {}
        except Exception as e:
            logger.error(f"Metadata lookup failed: {str(e)}")
            return {}

    def _should_exclude(self, file_path: str) -> bool:
        """Check if a file or directory should be excluded based on exclude_options."""
        exclude_options = self.options.get("exclude_options", {})

        # Skip translations
        if exclude_options.get("skip_translations") and "Languages" in file_path:
            return True

        # Skip .git folders
        if exclude_options.get("skip_git") and ".git" in file_path:
            return True

        # Skip Source folders
        if exclude_options.get("skip_source") and "Source" in file_path:
            return True

        # Skip Textures folders
        if exclude_options.get("skip_textures") and "Textures" in file_path:
            return True

        return False

    def run(self) -> None:
        try:
            logger.info(f"Starting search with text: {self.pattern}")
            logger.info(f"Search options: {self.options}")
            logger.info(f"Search paths: {self.root_paths}")

            # Initialize counters
            self.processed_files = 0
            self.found_files = 0

            # Start with an estimate and reset timer
            logger.info("Starting search...")
            self.stats.emit("Starting search...")

<<<<<<< HEAD
            # get search method based on selected algorithm
            algorithm = str(self.options.get("algorithm", "simple search"))
            try:
                search_method = getattr(self.searcher, algorithm.replace(" ", "_"))
                logger.info(f"Using search method: {algorithm}")
            except AttributeError:
                logger.error(f"Invalid search algorithm: {algorithm}")
                self.error.emit(f"Invalid search algorithm: {algorithm}")
                return

            def progress_callback(
                mod_name: str, file_name: str, path: str, content: str = ""
            ) -> None:
                self.processed_files += 1
                self.progress.emit(self.processed_files, self.total_files)

                # only emit result if there was a match
                if path:
                    self.found_files += 1
                    preview = self._get_file_preview(path, content)
                    self.result_found.emit(mod_name, file_name, path, preview)
                    logger.debug(f"Found match in {path}")

                # update stats periodically
                if (
                    self.processed_files % 10 == 0
                    or self.processed_files == self.total_files
                ):
                    self.stats.emit(
                        f"已处理: {self.processed_files}/{self.total_files} 个文件，找到: {self.found_files} 个匹配项"
                    )
=======
            # Get search method based on selected algorithm
            algorithm = self.options.get("algorithm", "simple search")
>>>>>>> 19484387

            # If using regex, force pattern search
            if self.options.get("use_regex", False) and algorithm != "pattern search":
                algorithm = "pattern search"
                logger.info("Using regex pattern - switching to pattern search")

            # Map algorithm display names to method names
            algorithm_map = {
                "xml search": "xml_search",
                "standard search": "standard_search",
                "pattern search": "pattern_search",
            }

            # Get method name from the map or convert from display name
            method_name = algorithm_map.get(algorithm, algorithm.replace(" ", "_"))

            # Check if the method exists
            if not hasattr(self.searcher, method_name):
                logger.warning(
                    f"Search method {method_name} not found, falling back to simple_search"
                )
                method_name = "simple_search"

            search_method = getattr(self.searcher, method_name)
            logger.info(f"Using search method: {algorithm} ({method_name})")

            # Perform the search
            for root_path in self.root_paths:
                self.stats.emit(f"Searching in: {root_path}")
                for result in search_method(self.pattern, [root_path], self.options):
                    mod_name, file_name, path = result
                    preview = self._get_file_preview(path)
                    self.result_found.emit(mod_name, file_name, path, preview)

            self.finished.emit()
            self.stats.emit("Search complete")

        except Exception as e:
            logger.error(f"Unexpected error during search: {e}")
            self.error.emit(str(e))


class FileSearchController(QObject):
    """
    Controller class for managing file search functionality.

    This class handles user interactions from the file search dialog,
    manages the search worker thread, and updates the UI with search results.

    Signals:
        search_results_updated (): Emitted when the search results are updated.
    """

    # define signals
    search_results_updated = Signal()

    def __init__(
        self,
        settings: Settings,
        settings_controller: SettingsController,
        dialog: FileSearchDialog,
        active_mod_ids: Optional[set[str]] = None,
    ) -> None:
        """
        Initialize the FileSearchController.

        Args:
            settings (Settings): Application settings instance.
            settings_controller (SettingsController): Controller for settings management.
            dialog (FileSearchDialog): The file search dialog UI component.
            active_mod_ids (Optional[Set[str]]): Set of active mod IDs for filtering.
        """
        super().__init__()
        self.settings = settings
        self.dialog = dialog
        self.settings_controller = settings_controller
        self.mods_panel = ModsPanel(
            settings_controller=self.settings_controller,
        )
        self.active_mod_ids = (
            active_mod_ids or set()
        )  # This is used for the controller, not the worker
        self.search_results: list[SearchResult] = []
        self.search_worker: Optional[SearchWorker] = None
        self.searcher = FileSearch()
        # Initialize MetadataManager
        self.metadata_manager = metadata.MetadataManager.instance()

        # connect signals
        self.dialog.search_button.clicked.connect(self._on_search_clicked)
        self.dialog.stop_button.clicked.connect(self._on_stop_clicked)
        self.dialog.search_input.returnPressed.connect(self._on_search_clicked)
        self.dialog.filter_input.textChanged.connect(self._on_filter_changed)

    def set_active_mod_ids(self, active_mod_ids: set[str]) -> None:
        """
        Update the list of active mod IDs used for filtering searches.

        Args:
            active_mod_ids (Set[str]): Set of active mod IDs.
        """
        self.active_mod_ids = active_mod_ids

    def get_search_paths(self) -> list[str]:
        """
        Get the list of search paths from the dialog's search options.

        Returns:
            List[str]: List of directory paths to search.
        """
        return self.dialog.get_search_options().get("paths", [])

    def get_search_text(self) -> str:
        """
        Get the current search text from the dialog input.

        Returns:
            str: The search text entered by the user.
        """
        return self.dialog.search_input.text()

    def clear_results(self) -> None:
        """
        Clear the current search results and notify listeners.
        """
        self.search_results.clear()
        self.search_results_updated.emit()

    def update_results(self) -> None:
        """
        Notify listeners that the search results have been updated.
        """
        self.search_results_updated.emit()

    def _setup_search_worker(
        self,
        root_paths: list[str],
        pattern: str,
        options: dict[str, Any],
        active_mod_ids: Optional[set[str]] = None,
        scope: str = "all mods",
    ) -> SearchWorker:
        """
        Set up and configure a new SearchWorker thread.

        Args:
            root_paths (List[str]): List of directory paths to search.
            pattern (str): The search pattern.
            options (Dict[str, Any]): Search options and flags.
            active_mod_ids (Optional[Set[str]]): Set of mod IDs for filtering.
            scope (str): Search scope ("active mods", "inactive mods", "all mods", etc.).

        Returns:
            SearchWorker: Configured search worker instance.
        """
        if self.search_worker is not None:
            # Properly clean up the previous worker
            try:
                self.search_worker.quit()
                if not self.search_worker.wait(1000):  # Wait up to 1 second
                    self.search_worker.terminate()
            except Exception as e:
                logger.warning(f"Error cleaning up previous search worker: {e}")

        # Log search parameters
        logger.info(f"Setting up search worker with pattern: {pattern}")
        logger.info(f"Search options: {options}")
        logger.info(f"Search scope: {scope}")

        # Create and configure the worker
        worker = SearchWorker(root_paths, pattern, options, active_mod_ids, scope)

        # Connect signals
        worker.result_found.connect(self.dialog.add_result)
        worker.progress.connect(self.dialog.update_progress)
        worker.stats.connect(self.dialog.update_stats)
        worker.finished.connect(self._on_search_finished)
        worker.error.connect(self._on_search_error)

        # Update UI to show search is starting
        self.dialog.update_stats("Preparing search...")

        return worker

    def _on_search_start(self) -> None:
        """Clear filter and reset UI when a new search starts."""
        self.dialog.filter_input.clear()  # Clear the filter input
        self.dialog.clear_results()  # Clear previous results
        self.dialog.update_stats("Starting new search...")

    def _on_search_clicked(self) -> None:
        """
        Handle the search button click event.

        Disables the search button, enables the stop button, collects search options,
        determines search scope and paths, and starts the search worker.
        """
        self._on_search_start()
        self.dialog.search_button.setEnabled(False)
        self.dialog.search_button.setStyleSheet(
            "font-weight: bold; background-color: nornal;"
        )
        self.dialog.stop_button.setEnabled(True)
        self.dialog.stop_button.setStyleSheet(
            "font-weight: bold; background-color: red;"
        )

        options = self.dialog.get_search_options()
        search_text = self.dialog.search_input.text()

        # Add to recent searches
        self.dialog.add_recent_search(search_text)

        scope = options.get("scope", "all mods")

        # Set search paths based on the active scope
        root_paths = []
        instance = self.settings.instances[self.settings.current_instance]
        mod_ids_for_search = set()

        # For active mods, we'll use get_active_mods_paths() directly
        # This is just for collecting mod IDs for other purposes
        if scope == "active mods":
            # Get active mod IDs by extracting folder names from active mod paths
            active_paths = self.get_active_mods_paths()
            for path in active_paths:
                mod_id = os.path.basename(path)
                mod_ids_for_search.add(mod_id)

        if scope == "inactive mods":
            # Get inactive mod IDs by extracting folder names from inactive mod paths
            inactive_paths = self.get_inactive_mods_paths()
            for path in inactive_paths:
                mod_id = os.path.basename(path)
                mod_ids_for_search.add(mod_id)

        if scope == "all mods":
            # Get all mod IDs by combining active and inactive mods
            all_uuids = set(self.mods_panel.active_mods_list.uuids) | set(
                self.mods_panel.inactive_mods_list.uuids
            )
            # Use our helper method to get paths and extract IDs
            all_paths = self._get_mod_paths_from_uuids(list(all_uuids))
            for path in all_paths:
                mod_id = os.path.basename(path)
                mod_ids_for_search.add(mod_id)

        if scope == "all mods":
            root_paths = self.all_mods_path()
        elif scope == "active mods":
            # Get direct paths to active mod folders
            logger.info("Searching in active mods")
            root_paths = self.get_active_mods_paths()
            logger.info(f"Found {len(root_paths)} active mod paths")
            if not root_paths:
                # Show error if no active mods found
                show_warning(
                    title="Active Mods Error",
                    text="No active mods found",
                )
                return self._on_search_finished()
        elif scope == "inactive mods":
            # Get direct paths to inactive mod folders
            logger.info("Searching in inactive mods")
            root_paths = self.get_inactive_mods_paths()
            logger.info(f"Found {len(root_paths)} inactive mod paths")
            if not root_paths:
                # Show error if no inactive mods found
                show_warning(
                    title="Inactive Mods Error",
                    text="No inactive mods found",
                )
                return self._on_search_finished()
        elif scope == "configs folder" and instance.config_folder:
            root_paths = [instance.config_folder]

        # Update the options with the new paths
        options["paths"] = root_paths

        if not root_paths:
            self.location_not_set()
            return
        # For active/inactive mods, we're already searching in specific mod folders
        # so we don't need to filter by mod ID
        root_paths_list = (
            list(root_paths) if not isinstance(root_paths, list) else root_paths
        )

        # Log the search paths
        logger.info(f"Searching in {len(root_paths_list)} paths: {root_paths_list}")

        # Start the search worker
        # Pass mod_ids_for_search for active/inactive mods to enable filtering
        if scope in ("active mods", "inactive mods"):
            self._start_search_worker(
                root_paths_list, search_text, options, mod_ids_for_search, scope
            )
        else:
            self._start_search_worker(
                root_paths_list, search_text, options, None, scope
            )

    def _start_search_worker(
        self,
        root_paths: list[str],
        search_text: str,
        options: dict[str, Any],
        mod_ids: Optional[set[str]] = None,
        scope: str = "all mods",
    ) -> None:
        """
        Start a new search worker thread to perform the search.

        Args:
            root_paths (List[str]): List of directory paths to search.
            search_text (str): The search text or pattern.
            options (Dict[str, Any]): Search options and flags.
            mod_ids (Optional[Set[str]]): Set of mod IDs for filtering.
            scope (str): Search scope ("active mods", "inactive mods", "all mods", etc.).
        """
        self.searcher = FileSearch()

        # Update the dialog's search paths
        self.dialog.set_search_paths(root_paths)
        self.dialog.clear_results()

        worker = self._setup_search_worker(
            root_paths, search_text, options, mod_ids, scope
        )
        worker.start()
        self.search_worker = worker

    def all_mods_path(self) -> list[str]:
        """
        Get paths to all mod folders (local and workshop).

        Returns:
            List[str]: List of absolute paths to mod folders.
        """
        active_mods = self.get_active_mods_paths()
        inactive_mods = self.get_inactive_mods_paths()

        # Combine active and inactive mod paths
        root_paths = active_mods + inactive_mods

        # Log the combined paths for debugging
        logger.info(
            f"All mods paths: {len(root_paths)} paths found (active + inactive)"
        )

        return root_paths

    def _get_mod_paths_from_uuids(self, uuids: list[str]) -> list[str]:
        """
        Helper method to get mod paths from a list of UUIDs.

        Args:
            uuids (List[str]): List of mod UUID strings.

        Returns:
            List[str]: List of mod folder paths corresponding to the UUIDs.
        """
        # Get direct paths to the mods instead of just mod IDs
        mod_paths = []

        for uuid in uuids:
            # Check if the mod is in local metadata
            if uuid in self.metadata_manager.internal_local_metadata:
                mod_path = self.metadata_manager.internal_local_metadata[uuid]["path"]
                if os.path.isdir(mod_path):
                    mod_paths.append(mod_path)
                    logger.debug(f"Added mod path: {mod_path}")

        logger.info(f"Found {len(mod_paths)} mod paths from {len(uuids)} UUIDs")
        return mod_paths

    def get_specific_mod_paths(self, mod_ids: set[str]) -> list[str]:
        """
        Get direct paths to specific mods based on their IDs.

        Args:
            mod_ids (set[str]): Set of mod IDs.

        Returns:
            List[str]: List of mod folder paths for the specified mod IDs.
        """
        if not mod_ids:
            return []

        instance = self.settings.instances[self.settings.current_instance]
        specific_paths = []

        # Check local folder
        if instance.local_folder and instance.local_folder != "":
            local_folder = os.path.abspath(instance.local_folder)
            for mod_id in mod_ids:
                mod_path = os.path.join(local_folder, mod_id)
                if os.path.isdir(mod_path):
                    specific_paths.append(mod_path)

        # Check workshop folder
        if instance.workshop_folder and instance.workshop_folder != "":
            workshop_folder = os.path.abspath(instance.workshop_folder)
            for mod_id in mod_ids:
                mod_path = os.path.join(workshop_folder, mod_id)
                if os.path.isdir(mod_path):
                    specific_paths.append(mod_path)

        return specific_paths

    def get_active_mods_paths(self) -> list[str]:
        """
        Get direct paths to active mod folders only.

        Returns:
            List[str]: List of active mod folder paths.
        """
        # Use metadata.get_mods_from_list to get active mod UUIDs
        instance = self.settings.instances[self.settings.current_instance]
        mod_list_path = os.path.join(instance.config_folder, "ModsConfig.xml")
        active_uuids, _, _, _ = metadata.get_mods_from_list(mod_list_path)
        logger.info(f"Getting paths for {len(active_uuids)} active mods from mod list")
        return get_mod_paths_from_uuids(active_uuids)

    def get_inactive_mods_paths(self) -> list[str]:
        """
        Get direct paths to inactive mod folders only.

        Returns:
            List[str]: List of inactive mod folder paths.
        """
        # Use metadata.get_mods_from_list to get inactive mod UUIDs
        instance = self.settings.instances[self.settings.current_instance]
        mod_list_path = os.path.join(instance.config_folder, "ModsConfig.xml")
        _, inactive_uuids, _, _ = metadata.get_mods_from_list(mod_list_path)
        logger.info(
            f"Getting paths for {len(inactive_uuids)} inactive mods from mod list"
        )
        return get_mod_paths_from_uuids(inactive_uuids)

    def _on_stop_clicked(self) -> None:
        """
        Handle the stop button click event.

        Stops the search worker thread if it is running, updates the UI accordingly,
        and resets the UI state.
        """
        if self.search_worker and self.search_worker.isRunning():
            # Disable the stop button to prevent multiple clicks
            self.dialog.stop_button.setEnabled(False)

            # Update the UI to show search is stopping
            self.dialog.update_stats("Stopping search...")

            # Set the stop flag in the searcher
            self.searcher.stop_search()

            # Terminate the worker thread immediately
            self.search_worker.terminate()

            # Update the UI to show search has stopped
            self.dialog.update_stats("Search stopped by user")

        # Reset the UI
        self._on_search_finished()

    def _on_search_finished(self) -> None:
        """
        Handle completion of the search.

        Resets the UI buttons to their default enabled/disabled states.
        """
        # Reset buttons
        self.dialog.search_button.setEnabled(True)
        self.dialog.search_button.setStyleSheet(
            "font-weight: bold; background-color: green;"
        )
        self.dialog.stop_button.setEnabled(False)
        self.dialog.stop_button.setStyleSheet(
            "font-weight: bold; background-color: normal;"
        )

    def _on_search_error(self, error_msg: str) -> None:
        """
        Handle errors that occur during the search.

        Displays a warning dialog with the error message and resets the UI.
        Provides more detailed error information and potential solutions.

        Args:
            error_msg (str): The error message to display.
        """
        # Check for common error patterns and provide helpful messages
        if "regex" in error_msg.lower():
            show_warning(
                title="Regular Expression Error",
                text="There was an error with your regular expression pattern.",
                information=f"{error_msg}\n\nTry simplifying your pattern or check for syntax errors.",
            )
        elif "permission" in error_msg.lower() or "access" in error_msg.lower():
            show_warning(
                title="File Access Error",
                text="RimSort doesn't have permission to access some files.",
                information=f"{error_msg}\n\nTry running RimSort with administrator privileges or check folder permissions.",
            )
        elif "memory" in error_msg.lower():
            show_warning(
                title="Memory Error",
                text="RimSort ran out of memory while searching.",
                information=f"{error_msg}\n\nTry searching in smaller batches or use the 'streaming search' method for very large files.",
            )
        else:
            show_warning(
                title="Search Error",
                text="An error occurred during the search.",
                information=f"{error_msg}\n\nPlease check your settings and try again.",
            )

        # Update the stats label to show the error
        self.dialog.update_stats(f"Search failed: {error_msg[:100]}...")

        # Reset the UI
        self._on_search_finished()

    def _on_filter_changed(self, text: str) -> None:
        """
        Handle changes to the filter text input with debounce.

        Args:
            text (str): The current filter text.
        """
        if not hasattr(self, "_filter_timer"):
            self._filter_timer = QTimer()
            self._filter_timer.setSingleShot(True)
            self._filter_timer.timeout.connect(self._apply_filter)

        self._filter_text = text.lower()
        self._filter_timer.start(
            200
        )  # Reduced debounce to 200 ms for more responsiveness

    def _apply_filter(self) -> None:
        """
        Apply the current filter text to the results table.

        Hides rows that do not match the filter text and updates the stats label.
        """
        filter_text = self._filter_text
        logger.debug(f"Applying filter with text: '{filter_text}'")
        logger.debug(f"Total rows: {self.dialog.results_table.rowCount()}")

        visible_rows = 0
        for row in range(self.dialog.results_table.rowCount()):
            show_row = False
            for col in range(self.dialog.results_table.columnCount()):
                item = self.dialog.results_table.item(row, col)
                if item is not None:
                    item_text = item.text().lower()
                    if filter_text in item_text:
                        show_row = True
                        break

            self.dialog.results_table.setRowHidden(row, not show_row)
            if show_row:
                visible_rows += 1

        # Update the stats label to show filter results
        self.dialog.update_stats(
            f"Filter: {visible_rows} of {self.dialog.results_table.rowCount()} results visible"
        )

        logger.debug(
            f"Filter complete - Visible rows: {visible_rows}/{self.dialog.results_table.rowCount()}"
        )

    def location_not_set(self) -> None:
        """
        Handle the case when no valid search location is set.

        Displays a warning dialog informing the user to configure game folders in settings.
        """
        show_warning(
            title="Location Not Set",
            text="No valid search location is available for the selected scope. Please configure your game folders in the settings.",
        )<|MERGE_RESOLUTION|>--- conflicted
+++ resolved
@@ -622,42 +622,8 @@
             logger.info("Starting search...")
             self.stats.emit("Starting search...")
 
-<<<<<<< HEAD
-            # get search method based on selected algorithm
-            algorithm = str(self.options.get("algorithm", "simple search"))
-            try:
-                search_method = getattr(self.searcher, algorithm.replace(" ", "_"))
-                logger.info(f"Using search method: {algorithm}")
-            except AttributeError:
-                logger.error(f"Invalid search algorithm: {algorithm}")
-                self.error.emit(f"Invalid search algorithm: {algorithm}")
-                return
-
-            def progress_callback(
-                mod_name: str, file_name: str, path: str, content: str = ""
-            ) -> None:
-                self.processed_files += 1
-                self.progress.emit(self.processed_files, self.total_files)
-
-                # only emit result if there was a match
-                if path:
-                    self.found_files += 1
-                    preview = self._get_file_preview(path, content)
-                    self.result_found.emit(mod_name, file_name, path, preview)
-                    logger.debug(f"Found match in {path}")
-
-                # update stats periodically
-                if (
-                    self.processed_files % 10 == 0
-                    or self.processed_files == self.total_files
-                ):
-                    self.stats.emit(
-                        f"已处理: {self.processed_files}/{self.total_files} 个文件，找到: {self.found_files} 个匹配项"
-                    )
-=======
             # Get search method based on selected algorithm
             algorithm = self.options.get("algorithm", "simple search")
->>>>>>> 19484387
 
             # If using regex, force pattern search
             if self.options.get("use_regex", False) and algorithm != "pattern search":
